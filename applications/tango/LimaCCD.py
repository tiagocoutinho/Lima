--- conflicted
+++ resolved
@@ -182,7 +182,6 @@
 
         acq.setLatencyTime(*data)
 
-<<<<<<< HEAD
     ## @brief Read last image acquired
     #
     @Core.DEB_MEMBER_FUNCT
@@ -207,8 +206,6 @@
 
         attr.set_value(value)
 
-#==================================================================
-=======
     ## @brief read write statistic
     #
     @Core.DEB_MEMBER_FUNCT
@@ -220,7 +217,6 @@
         else:
             attr.set_value(stat,len(stat))
 
->>>>>>> ea6dd064
 #==================================================================
 #
 #    LimaCCDs command methods
@@ -322,7 +318,6 @@
         [[PyTango.DevLong,
           PyTango.SCALAR,
           PyTango.READ_WRITE]],
-<<<<<<< HEAD
        'last_image_ready':
         [[PyTango.DevLong,
           PyTango.SCALAR,
@@ -331,12 +326,10 @@
         [[PyTango.DevLong,
           PyTango.SCALAR,
           PyTango.READ]],
-=======
         'write_statistic':
         [[PyTango.DevDouble,
           PyTango.SPECTRUM,
           PyTango.READ,256]],
->>>>>>> ea6dd064
         }
 
 def declare_camera_n_commun_to_tango_world(util) :
