############################################################################
# This file is part of LImA, a Library for Image Acquisition
#
# Copyright (C) : 2009-2011
# European Synchrotron Radiation Facility
# BP 220, Grenoble 38043
# FRANCE
#
# This is free software; you can redistribute it and/or modify
# it under the terms of the GNU General Public License as published by
# the Free Software Foundation; either version 3 of the License, or
# (at your option) any later version.
#
# This software is distributed in the hope that it will be useful,
# but WITHOUT ANY WARRANTY; without even the implied warranty of
# MERCHANTABILITY or FITNESS FOR A PARTICULAR PURPOSE.  See the
# GNU General Public License for more details.
#
# You should have received a copy of the GNU General Public License
# along with this program; if not, see <http://www.gnu.org/licenses/>.
############################################################################

include ../config.inc

############################
# LIMA - CORE
############################

CORE_LDFLAGS	:= -L../third-party/Processlib/build
CORE_LDLIBS	:= -lprocesslib

ifneq ($(COMPILE_CBF_SAVING),0)
CORE_LDFLAGS += -L../third-party/CBFLib/lib
CORE_LDLIBS += -lcbf
endif

ifneq ($(COMPILE_CORE),0)

name		:= core
core-objs	:= ../common/src/Common.o \
		   ../hardware/src/Hw.o \
		   ../control/src/Ct.o
version-file	:= ../common/VERSION
core-flags	:= $(CORE_LDFLAGS)
core-deps	:= $(CORE_LDLIBS)

full-version	:= $(shell cat $(version-file))
maj-version	:= $(shell echo $(full-version) | cut -f1 -d.)

core-base	:= liblima$(name).so
core-full	:= $(core-base).$(full-version)
core-maj	:= $(core-base).$(maj-version)
core-flags	+= -fPIC -Wl,-soname,$(core-maj)

$(core-full):		$(core-objs)
	$(CXX) -shared -o $@ $(core-flags) $+ $(core-deps)
	rm -f $(core-maj);  ln -s $(core-full) $(core-maj)
	rm -f $(core-base); ln -s $(core-maj)  $(core-base)

build_targets := $(core-full)

endif

LDFLAGS		:= $(CORE_LDFLAGS) -L.
LDLIBS		:= $(CORE_LDLIBS) -llimacore


############################
# LIMA - SIMULATOR
############################

ifneq ($(COMPILE_SIMULATOR),0)

name		:= simulator
simu-objs	:= ../camera/simulator/src/Simu.o
version-file	:= ../camera/simulator/VERSION
simu-flags	:= $(LDFLAGS)
simu-deps	:= $(LDLIBS)

full-version	:= $(shell cat $(version-file))
maj-version	:= $(shell echo $(full-version) | cut -f1 -d.)

simu-base	:= liblima$(name).so
simu-full	:= $(simu-base).$(full-version)
simu-maj	:= $(simu-base).$(maj-version)
simu-flags	+= -fPIC -Wl,-soname,$(simu-maj)

$(simu-full):		$(simu-objs)
	$(CXX) -shared -o $@ $(simu-flags) $+ $(simu-deps)
	rm -f $(simu-maj);  ln -s $(simu-full) $(simu-maj)
	rm -f $(simu-base); ln -s $(simu-maj)  $(simu-base)

build_targets += $(simu-full)

endif


############################
# LIMA - ESPIA
############################


ifneq ($(COMPILE_ESPIA),0)

include ../camera/common/espia/include/espia.inc
ESPIA_LDFLAGS	:= $(LDFLAGS) -L$(ESPIA_DRV_LIB)
ESPIA_LDLIBS	:= $(LDLIBS) -lespia

name		:= espia
espia-objs	:= ../camera/common/espia/src/Espia.o
version-file	:= ../camera/common/espia/VERSION
espia-flags	:= $(ESPIA_LDFLAGS)
espia-deps	:= $(ESPIA_LDLIBS)

full-version	:= $(shell cat $(version-file))
maj-version	:= $(shell echo $(full-version) | cut -f1 -d.)

espia-base	:= liblima$(name).so
espia-full	:= $(espia-base).$(full-version)
espia-maj	:= $(espia-base).$(maj-version)
espia-flags	+= -fPIC -Wl,-soname,$(espia-maj)

$(espia-full):		$(espia-objs)
	$(CXX) -shared -o $@ $(espia-flags) $+ $(espia-deps)
	rm -f $(espia-maj);  ln -s $(espia-full) $(espia-maj)
	rm -f $(espia-base); ln -s $(espia-maj)  $(espia-base)

build_targets += $(espia-full)

endif


############################
# LIMA - FRELON
############################

ifneq ($(COMPILE_FRELON),0)

FRELON_LDFLAGS	:= $(ESPIA_LDFLAGS) -L.
FRELON_LDLIBS	:= $(ESPIA_LDLIBS) -llimaespia

name		:= frelon
frelon-objs	:= ../camera/frelon/src/Frelon.o
version-file	:= ../camera/frelon/VERSION
frelon-flags	:= $(FRELON_LDFLAGS)
frelon-deps	:= $(FRELON_LDLIBS)

full-version	:= $(shell cat $(version-file))
maj-version	:= $(shell echo $(full-version) | cut -f1 -d.)

frelon-base	:= liblima$(name).so
frelon-full	:= $(frelon-base).$(full-version)
frelon-maj	:= $(frelon-base).$(maj-version)
frelon-flags	+= -fPIC -Wl,-soname,$(frelon-maj)

$(frelon-full):		$(frelon-objs)
	$(CXX) -shared -o $@ $(frelon-flags) $+ $(frelon-deps)
	rm -f $(frelon-maj);  ln -s $(frelon-full) $(frelon-maj)
	rm -f $(frelon-base); ln -s $(frelon-maj)  $(frelon-base)

build_targets += $(frelon-full)

endif


############################
# LIMA - MAXIPIX
############################

ifneq ($(COMPILE_MAXIPIX),0)

MAXIPIX_LDFLAGS	:= $(ESPIA_LDFLAGS) -L.
MAXIPIX_LDLIBS	:= $(ESPIA_LDLIBS) -llimaespia

name		:= maxipix
maxipix-objs	:= ../camera/maxipix/src/Maxipix.o
version-file	:= ../camera/maxipix/VERSION
maxipix-flags	:= $(MAXIPIX_LDFLAGS)
maxipix-deps	:= $(MAXIPIX_LDLIBS)

full-version	:= $(shell cat $(version-file))
maj-version	:= $(shell echo $(full-version) | cut -f1 -d.)

maxipix-base	:= liblima$(name).so
maxipix-full	:= $(maxipix-base).$(full-version)
maxipix-maj	:= $(maxipix-base).$(maj-version)
maxipix-flags	+= -fPIC -Wl,-soname,$(maxipix-maj)

$(maxipix-full):		$(maxipix-objs)
	$(CXX) -shared -o $@ $(maxipix-flags) $+ $(maxipix-deps)
	rm -f $(maxipix-maj);  ln -s $(maxipix-full) $(maxipix-maj)
	rm -f $(maxipix-base); ln -s $(maxipix-maj)  $(maxipix-base)

build_targets += $(maxipix-full)

endif

############################
# LIMA - BASLER
############################

ifneq ($(COMPILE_BASLER),0)

BASLER_LDFLAGS	:= -L. -L/opt/pylon/lib -L/opt/pylon/lib64
BASLER_LDLIBS	:= -lpylongigesupp

name		:= basler
basler-objs	:= ../camera/basler/src/Basler.o
version-file	:= ../camera/basler/VERSION
basler-flags	:= $(BASLER_LDFLAGS)
basler-deps	:= $(BASLER_LDLIBS)
basler-base	:= liblima$(name).so
full-version	:= $(shell cat $(version-file))
maj-version	:= $(shell echo $(full-version) | cut -f1 -d.)
basler-full	:= $(basler-base).$(full-version)
basler-maj	:= $(basler-base).$(maj-version)
basler-flags	+= -fPIC -Wl,-soname,$(basler-maj)

$(basler-full):		$(basler-objs)
	$(CXX) -shared -o $@ $(basler-flags) $+ $(basler-deps)
	rm -f $(basler-maj);  ln -s $(basler-full) $(basler-maj)
	rm -f $(basler-base); ln -s $(basler-maj)  $(basler-base)

build_targets += $(basler-full)
endif

############################
# LIMA - UEYE
############################

ifneq ($(COMPILE_UEYE),0)

UEYE_LDFLAGS	:=
UEYE_LDLIBS	:= -lueye_api

name		:= ueye
ueye-objs	:= ../camera/ueye/src/Ueye.o
version-file	:= ../camera/ueye/VERSION
ueye-flags	:= $(UEYE_LDFLAGS)
ueye-deps	:= $(UEYE_LDLIBS)
ueye-base	:= liblima$(name).so
full-version	:= $(shell cat $(version-file))
maj-version	:= $(shell echo $(full-version) | cut -f1 -d.)
ueye-full	:= $(ueye-base).$(full-version)
ueye-maj	:= $(ueye-base).$(maj-version)
ueye-flags	+= -fPIC -Wl,-soname,$(ueye-maj)

$(ueye-full):		$(ueye-objs)
	$(CXX) -shared -o $@ $(ueye-flags) $+ $(ueye-deps)
	rm -f $(ueye-maj);  ln -s $(ueye-full) $(ueye-maj)
	rm -f $(ueye-base); ln -s $(ueye-maj)  $(ueye-base)

build_targets += $(ueye-full)
endif

############################
# LIMA - PROSILICA
############################

ifneq ($(COMPILE_PROSILICA),0)

PROCESSOR_TYPE := $(shell uname -i)
ifeq ($(PROCESSOR_TYPE),i386)
PROSILICA_LDFLAGS	:= -L. -L../camera/prosilica/sdk/bin/x86
else
PROSILICA_LDFLAGS	:= -L. -L../camera/prosilica/sdk/bin/x64 -L../camera/prosilica/sdk/bin/x86
endif
PROSILICA_LDLIBS	:= -lPvAPI

name		:= prosilica
prosilica-objs	:= ../camera/prosilica/src/Prosilica.o
version-file	:= ../camera/prosilica/VERSION
prosilica-flags	:= $(PROSILICA_LDFLAGS)
prosilica-deps	:= $(PROSILICA_LDLIBS)
full-version	:= $(shell cat $(version-file))
maj-version	:= $(shell echo $(full-version) | cut -f1 -d.)
prosilica-base	:= liblima$(name).so
prosilica-full	:= $(prosilica-base).$(full-version)
prosilica-maj	:= $(prosilica-base).$(maj-version)
prosilica-flags	+= -fPIC -Wl,-soname,$(prosilica-maj)

$(prosilica-full):		$(prosilica-objs)
	$(CXX) -shared -o $@ $(prosilica-flags) $+ $(prosilica-deps)
	rm -f $(prosilica-maj);  ln -s $(prosilica-full) $(prosilica-maj)
	rm -f $(prosilica-base); ln -s $(prosilica-maj)  $(prosilica-base)

build_targets += $(prosilica-full)
endif


############################
# LIMA - ROPERSCIENTIFIC
############################

ifneq ($(COMPILE_ROPERSCIENTIFIC),0)

ROPERSCIENTIFIC_LDLIBS	:= -lpvcam -lraw1394
name		:= roperscientific
roperscientific-objs	:= ../camera/roperscientific/src/RoperScientific.o
version-file	:= ../camera/roperscientific/VERSION
roperscientific-flags	:= $(LDFLAGS)
roperscientific-deps	:= $(ROPERSCIENTIFIC_LDLIBS)

full-version	:= $(shell cat $(version-file))
maj-version	:= $(shell echo $(full-version) | cut -f1 -d.)

roperscientific-base	:= liblima$(name).so
roperscientific-full	:= $(roperscientific-base).$(full-version)
roperscientific-maj	:= $(roperscientific-base).$(maj-version)
roperscientific-flags	+= -fPIC -Wl,-soname,$(roperscientific-maj)

$(roperscientific-full):		$(roperscientific-objs)
	$(CXX) -shared -o $@ $(roperscientific-flags) $+ $(roperscientific-deps)
	rm -f $(roperscientific-maj);  ln -s $(roperscientific-full) $(roperscientific-maj)
	rm -f $(roperscientific-base); ln -s $(roperscientific-maj)  $(roperscientific-base)

build_targets += $(roperscientific-full)

endif

############################
# LIMA - ADSC
############################

ifneq ($(COMPILE_ADSC),0)

ADSC_LDFLAGS	:= -L. -L../camera/adsc/sdk/adsc_sources/lib/linux
ADSC_LDLIBS	:= -lauxlib -ldetcon_th
name		:= adsc
adsc-objs	:= ../camera/adsc/src/Adsc.o
version-file	:= ../camera/adsc/VERSION
adsc-flags	:= $(ADSC_LDFLAGS)
adsc-deps	:= $(ADSC_LDLIBS)

full-version	:= $(shell cat $(version-file))
maj-version	:= $(shell echo $(full-version) | cut -f1 -d.)

adsc-base	:= liblima$(name).so
adsc-full	:= $(adsc-base).$(full-version)
adsc-maj	:= $(adsc-base).$(maj-version)
adsc-flags	+= -fPIC -Wl,-soname,$(adsc-maj)

$(adsc-full):		$(adsc-objs)
	$(CXX) -shared -o $@ $(adsc-flags) $+ $(adsc-deps)
	rm -f $(adsc-maj);  ln -s $(adsc-full) $(adsc-maj)
	rm -f $(adsc-base); ln -s $(adsc-maj)  $(adsc-base)

build_targets += $(adsc-full)

endif


############################
# LIMA - MYTHEN
############################

ifneq ($(COMPILE_MYTHEN),0)

MYTHEN_LDLIBS	:= -lSlsDetector
name		:= mythen
mythen-objs	:= ../camera/mythen/src/Mythen.o
version-file	:= ../camera/mythen/VERSION
mythen-flags	:= $(LDFLAGS)
mythen-deps	:= $(MYTHEN_LDLIBS)

full-version	:= $(shell cat $(version-file))
maj-version	:= $(shell echo $(full-version) | cut -f1 -d.)

mythen-base	:= liblima$(name).so
mythen-full	:= $(mythen-base).$(full-version)
mythen-maj	:= $(mythen-base).$(maj-version)
mythen-flags	+= -fPIC -Wl,-soname,$(mythen-maj)

$(mythen-full):		$(mythen-objs)
	$(CXX) -shared -o $@ $(mythen-flags) $+ $(mythen-deps)
	rm -f $(mythen-maj);  ln -s $(mythen-full) $(mythen-maj)
	rm -f $(mythen-base); ln -s $(mythen-maj)  $(mythen-base)

build_targets += $(mythen-full)

endif

############################
<<<<<<< HEAD
# LIMA - ANDOR
############################

ifneq ($(COMPILE_ANDOR),0)

ANDOR_LDFLAGS	:= -L. -L/usr/local/lib
ANDOR_LDLIBS	:= -landor

name		:= andor
andor-objs	:= ../camera/andor/src/Andor.o
version-file	:= ../camera/andor/VERSION
andor-flags	:= $(ANDOR_LDFLAGS)
andor-deps	:= $(ANDOR_LDLIBS)
andor-base	:= liblima$(name).so
full-version	:= $(shell cat $(version-file))
maj-version	:= $(shell echo $(full-version) | cut -f1 -d.)
andor-full	:= $(andor-base).$(full-version)
andor-maj	:= $(andor-base).$(maj-version)
andor-flags	+= -fPIC -Wl,-soname,$(andor-maj)

$(andor-full):		$(andor-objs)
	$(CXX) -shared -o $@ $(andor-flags) $+ $(andor-deps)
	rm -f $(andor-maj);  ln -s $(andor-full) $(andor-maj)
	rm -f $(andor-base); ln -s $(andor-maj)  $(andor-base)

build_targets += $(andor-full)
=======
# LIMA - XPAD
############################

ifneq ($(COMPILE_XPAD),0)

XPAD_LDLIBS	:= 
name		:= xpad
xpad-objs	:= ../camera/xpad/src/Xpad.o
version-file	:= ../camera/xpad/VERSION
xpad-flags	:= $(LDFLAGS)
xpad-deps	:= $(XPAD_LDLIBS)

full-version	:= $(shell cat $(version-file))
maj-version	:= $(shell echo $(full-version) | cut -f1 -d.)

xpad-base	:= liblima$(name).so
xpad-full	:= $(xpad-base).$(full-version)
xpad-maj	:= $(xpad-base).$(maj-version)
xpad-flags	+= -fPIC -Wl,-soname,$(xpad-maj)

$(xpad-full):		$(xpad-objs)
	$(CXX) -shared -o $@ $(xpad-flags) $+ $(xpad-deps)
	rm -f $(xpad-maj);  ln -s $(xpad-full) $(xpad-maj)
	rm -f $(xpad-base); ln -s $(xpad-maj)  $(xpad-base)

build_targets += $(xpad-full)

>>>>>>> 5d24c9e0
endif

src:		$(build_targets)

test:
	@true

clean:
	rm -f *.o liblima*.so*<|MERGE_RESOLUTION|>--- conflicted
+++ resolved
@@ -381,7 +381,6 @@
 endif
 
 ############################
-<<<<<<< HEAD
 # LIMA - ANDOR
 ############################
 
@@ -408,7 +407,9 @@
 	rm -f $(andor-base); ln -s $(andor-maj)  $(andor-base)
 
 build_targets += $(andor-full)
-=======
+endif
+
+############################
 # LIMA - XPAD
 ############################
 
@@ -436,7 +437,6 @@
 
 build_targets += $(xpad-full)
 
->>>>>>> 5d24c9e0
 endif
 
 src:		$(build_targets)
