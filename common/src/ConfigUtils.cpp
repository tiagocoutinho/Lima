//###########################################################################
// This file is part of LImA, a Library for Image Acquisition
//
// Copyright (C) : 2009-2011
// European Synchrotron Radiation Facility
// BP 220, Grenoble 38043
// FRANCE
//
// This is free software; you can redistribute it and/or modify
// it under the terms of the GNU General Public License as published by
// the Free Software Foundation; either version 3 of the License, or
// (at your option) any later version.
//
// This software is distributed in the hope that it will be useful,
// but WITHOUT ANY WARRANTY; without even the implied warranty of
// MERCHANTABILITY or FITNESS FOR A PARTICULAR PURPOSE.  See the
// GNU General Public License for more details.
//
// You should have received a copy of the GNU General Public License
// along with this program; if not, see <http://www.gnu.org/licenses/>.
//###########################################################################
<<<<<<< HEAD
#ifdef WITH_CONFIG
=======
#ifdef WIN32
#pragma warning(disable : 4290)
#endif
>>>>>>> 959b818f
#include <libconfig.h++>

#include "Exceptions.h"
#include "ConfigUtils.h"
using namespace lima;
#include "Data.h"

#define CHECK_NULL()				\
  DEB_MEMBER_FUNCT();				\
  if(!m_setting) THROW_COM_ERROR(Error) << "Setting is Null";

bool Setting::get(const char* alias,bool& value) const
{
  CHECK_NULL();
  return m_setting->lookupValue(alias,value);
}

bool Setting::get(const char* alias,int& value) const
{
  CHECK_NULL();
  return m_setting->lookupValue(alias,value);
}

bool Setting::get(const char* alias,long& value) const
{
  CHECK_NULL();

  long long tmpValue;
  bool rFlag = m_setting->lookupValue(alias,tmpValue);
  if(rFlag) value = long(tmpValue);
  return rFlag;
}

bool Setting::get(const char* alias,long long& value) const
{
  CHECK_NULL();

  return m_setting->lookupValue(alias,value);
}

bool Setting::get(const char* alias,double& value) const
{
  CHECK_NULL();

  return m_setting->lookupValue(alias,value);
}

bool Setting::get(const char* alias,const char*& value) const
{
  CHECK_NULL();

  return m_setting->lookupValue(alias,value);
}

bool Setting::get(const char* alias,std::string& value) const
{
  CHECK_NULL();

  return m_setting->lookupValue(alias,value);
}

bool Setting::get(const char* alias,Data& data) const
{
  CHECK_NULL();
  Setting data_setting;
  if(getChild(alias,data_setting))
    {
      data_setting.get("frameNumber",data.frameNumber);
      data_setting.get("timestamp",data.timestamp);
      int type;
      bool has_type = data_setting.get("type",type);

      Setting dimensions_array;
      bool has_dimensions = data_setting.getArray("dimensions",dimensions_array);

      Setting header_group;
      if(data_setting.getChild("header",header_group))
	{
	  for(Setting::const_iterator i = header_group.begin();
	      i != header_group.end();++i)
	    {
	      const Setting& setting = *i;
	      const char* name = setting.getName();
	      const char* value = setting;
	      data.header.insert(name,value);
	    }
	}
      Setting buffer_setting;
      bool has_buffer = data_setting.getArray("buffer",buffer_setting);
      if(has_type && has_dimensions && has_buffer)
	{
	  data.type = (Data::TYPE)type;
	  for(Setting::const_iterator i = dimensions_array.begin();
	      i != dimensions_array.end();++i)
	    data.dimensions.push_back(*i);

	  int buffer_size = data.size();
	  Buffer* new_buffer = new Buffer(buffer_size);
	  data.setBuffer(new_buffer);
	  new_buffer->unref();

	  switch(data.type)
	    {
	    case Data::UINT8:
	      buffer_setting.t_get<unsigned char,int>(data);
	      break;
	    case Data::INT8:
	      buffer_setting.t_get<char,int>(data);
	      break;
	    case Data::UINT16:
	      buffer_setting.t_get<unsigned short,int>(data);
	      break;
	    case Data::INT16:
	      buffer_setting.t_get<short,int>(data);
	      break;
	    case Data::INT32:
	      buffer_setting.t_get<int,int>(data);
	      break;
	    case Data::UINT32:
	      buffer_setting.t_get<unsigned int,long long>(data);
	      break;
	    case Data::INT64:
	      buffer_setting.t_get<long long,long long>(data);
	      break;
	    case Data::FLOAT:
	      buffer_setting.t_get<float,double>(data);
	      break;
	    case Data::DOUBLE:
	      buffer_setting.t_get<double,double>(data);
	      break;
	    default: 
	      THROW_COM_ERROR(Error) << "Type not handle";
	    }
	  return true;
	}
      
    }
  return false;
}
// --- modifiers
#define SET_VALUE(Type)				\
  CHECK_NULL();					\
  if(m_setting->exists(alias))			\
    m_setting->operator[](alias) = value;	\
  else						\
    {									\
      libconfig::Setting& nSetting = m_setting->add(alias,Type);	\
      nSetting = value;							\
    }

void Setting::set(const char* alias,bool value)
{
  SET_VALUE(libconfig::Setting::TypeBoolean);
}

void Setting::set(const char* alias,int value)
{
  SET_VALUE(libconfig::Setting::TypeInt);
}

void Setting::set(const char* alias,long value)
{
  SET_VALUE(libconfig::Setting::TypeInt64);
}

void Setting::set(const char* alias,long long value)
{
  SET_VALUE(libconfig::Setting::TypeInt64);
}

void Setting::set(const char* alias,double value)
{
  SET_VALUE(libconfig::Setting::TypeFloat);
}

void Setting::set(const char* alias,const char* value)
{
  SET_VALUE(libconfig::Setting::TypeString);
}

void Setting::set(const char* alias,
		  const std::string &value)
{
  SET_VALUE(libconfig::Setting::TypeString);
}

void Setting::set(const char* alias,
		  const Data& data)
{
  CHECK_NULL();

  Setting data_setting = addChild(alias);
  data_setting.set("frameNumber",data.frameNumber);
  data_setting.set("timestamp",data.timestamp);
  data_setting.set("type",data.type);

  Setting dimensions = data_setting.addArray("dimensions");
  for(std::vector<int>::const_iterator i = data.dimensions.begin();
      i != data.dimensions.end();++i)
    dimensions.append(*i);
  
  Setting header_setting = data_setting.addChild("header");
  const Data::HeaderContainer::Header &header = data.header.header();
  for(Data::HeaderContainer::Header::const_iterator i = header.begin();
      i != header.end();++i)
    header_setting.set(i->first.c_str(),i->second);
  
  Setting buffer_setting = data_setting.addArray("buffer");
  switch(data.type)
    {
    case Data::UINT8:
      buffer_setting.t_set<unsigned char,int>(data);
      break;
    case Data::INT8:
      buffer_setting.t_set<char,int>(data);
      break;
    case Data::UINT16:
      buffer_setting.t_set<unsigned short,int>(data);
      break;
    case Data::INT16:
      buffer_setting.t_set<short,int>(data);
      break;
    case Data::INT32:
      buffer_setting.t_set<int,int>(data);
      break;
    case Data::UINT32:
      buffer_setting.t_set<unsigned int,long long>(data);
      break;
    case Data::INT64:
      buffer_setting.t_set<long long,long long>(data);
      break;
    case Data::FLOAT:
      buffer_setting.t_set<float,double>(data);
      break;
    case Data::DOUBLE:
      buffer_setting.t_set<double,double>(data);
      break;
    default: 
      THROW_COM_ERROR(Error) << "Type not handle";
    }
}
// --- child management
#define ADD_NESTED_TYPE(type)						\
  CHECK_NULL();							\
  try									\
    {									\
      libconfig::Setting &alias_setting =				\
	m_setting->add(alias,type);					\
      return Setting(&alias_setting);					\
    }									\
  catch(libconfig::SettingNameException& exp)				\
    {									\
      THROW_COM_ERROR(Error) << exp.what();				\
    }									\
  catch(libconfig::SettingTypeException& exp)				\
    {									\
      THROW_COM_ERROR(Error) << exp.what();				\
    }

#define GET_NESTED_TYPE(_test_)			\
  CHECK_NULL();					\
  bool returnFlag = m_setting->exists(alias);	\
  if(returnFlag)				\
    {									\
      libconfig::Setting &alias_setting = m_setting->operator[](alias);	\
      returnFlag = _test_;						\
      if(returnFlag)							\
	child.m_setting = &alias_setting;				\
    }									\
  return returnFlag;

Setting Setting::addChild(const char *alias)
{
  ADD_NESTED_TYPE(libconfig::Setting::TypeGroup);
}

bool Setting::getChild(const char* alias,Setting& child) const
{
  GET_NESTED_TYPE(alias_setting.isGroup());
}

// --- list management
Setting Setting::addList(const char* alias)
{
  ADD_NESTED_TYPE(libconfig::Setting::TypeList);
}

bool Setting::getList(const char* alias,Setting& child) const
{
  GET_NESTED_TYPE(alias_setting.isList());
}

// --- array management
Setting Setting::addArray(const char* alias)
{
  ADD_NESTED_TYPE(libconfig::Setting::TypeArray);
}

bool Setting::getArray(const char* alias,Setting& child) const
{
  GET_NESTED_TYPE(alias_setting.isArray());
}

// --- list & array mgt
#define APPEND(Type)				\
  CHECK_NULL();					\
  try						\
    {								\
      libconfig::Setting& nSetting = m_setting->add(Type);	\
      nSetting = value;						\
    }								\
  catch(libconfig::SettingTypeException& exp)			\
    {								\
      THROW_COM_ERROR(Error) << exp.what();			\
    }								\

void Setting::append(bool value)
{
  APPEND(libconfig::Setting::TypeBoolean);
}

void Setting::append(int value)
{
  APPEND(libconfig::Setting::TypeInt);
}

void Setting::append(long value)
{
  APPEND(libconfig::Setting::TypeInt64);
}

void Setting::append(long long value)
{
  APPEND(libconfig::Setting::TypeInt64);
}

void Setting::append(double value)
{
  APPEND(libconfig::Setting::TypeFloat);
}

void Setting::append(const char* value)
{
  APPEND(libconfig::Setting::TypeString);
}

void Setting::append(const std::string &value)
{
  APPEND(libconfig::Setting::TypeString);
}

#define SET_VALUE_AT_POS()			\
  CHECK_NULL();						\
  try							\
    {									\
      libconfig::Setting &value_setting = m_setting->operator[](pos);	\
      value_setting = value;						\
    }									\
  catch(libconfig::SettingTypeException& exp)				\
    {									\
      THROW_COM_ERROR(Error) << exp.what();				\
    }									\
  catch(libconfig::SettingNotFoundException& exp)			\
    {									\
      THROW_COM_ERROR(Error) << exp.what();				\
    }

void Setting::set(int pos,bool value)
{
  SET_VALUE_AT_POS();
}

void Setting::set(int pos,int value)
{
  SET_VALUE_AT_POS();
}
void Setting::set(int pos,long value)
{
  SET_VALUE_AT_POS();
}
void Setting::set(int pos,long long value)
{
  SET_VALUE_AT_POS();
}
void Setting::set(int pos,double value)
{
  SET_VALUE_AT_POS();
}
void Setting::set(int pos,const char* value)
{
  SET_VALUE_AT_POS();
}
void Setting::set(int pos,const std::string &value)
{
  SET_VALUE_AT_POS();
}

template <class INPUT,class OUTPUT>
void Setting::t_set(const Data& data)
{
  OUTPUT saved_value;
  const INPUT* src = (const INPUT*)data.data();
  long count = data.size() / data.depth();
  for(int i = 0;i < count;++i,++src)
    {
      saved_value = OUTPUT(*src);
      append(saved_value);
    }
}

template<class OUTPUT,class INPUT>
void Setting::t_get(Data& data)
{
  INPUT data_value;
  OUTPUT* dst = (OUTPUT*)data.data();
  long count = data.size() / data.depth();
  for(Setting::const_iterator i = this->begin();
      i != this->end() && count;++i,--count,++dst)
    {
      data_value = *i;
      *dst = OUTPUT(data_value);
    }
}
// --- settings

Setting::Type Setting::getType() const
{
  CHECK_NULL();

  libconfig::Setting::Type aType = m_setting->getType();
  Setting::Type aReturnType;
  switch(aType)
    {
    case libconfig::Setting::TypeInt:		aReturnType = Int;	break;
    case libconfig::Setting::TypeInt64:		aReturnType = Int64;	break;
    case libconfig::Setting::TypeFloat:		aReturnType = Float;	break;
    case libconfig::Setting::TypeString:	aReturnType = String;	break;
    case libconfig::Setting::TypeBoolean:	aReturnType = Boolean;	break;
    case libconfig::Setting::TypeGroup:
      {
	// Test if it's a data type
	int type;
	Setting dimensions_array;
	Setting buffer_setting;

	if(get("type",type) &&
	   getArray("dimensions",dimensions_array) &&
	   getArray("buffer",buffer_setting))
	  aReturnType = DataType;
	else
	  aReturnType = Group;
      }
      break;
    case libconfig::Setting::TypeArray:		aReturnType = Array;	break;
    case libconfig::Setting::TypeList:		aReturnType = List;	break;
    default: 
      aReturnType = None;break;
    }
  return aReturnType;
}

const char* Setting::getName() const
{
  CHECK_NULL();

  return m_setting->getName();
}

bool Setting::isGroup() const
{
  CHECK_NULL();
  
  return m_setting->isGroup();
}

#define CAST_TYPE(Type)				\
  CHECK_NULL();					\
  try						\
    {						\
      return static_cast<Type>(*m_setting);	\
    }						\
  catch(libconfig::SettingTypeException& exp)	\
    {						\
      THROW_COM_ERROR(Error) << exp.what();	\
    }

Setting::operator bool() const
{
  CAST_TYPE(bool);
}

Setting::operator int() const
{
  CAST_TYPE(int);
}

Setting::operator long long() const
{
  CAST_TYPE(long long);
}

Setting::operator double() const
{
  CAST_TYPE(double);
}

Setting::operator const char*() const
{
  CAST_TYPE(const char*);
}

Setting::operator std::string() const
{
  CAST_TYPE(const char*);
}

#define ASSIGN()				\
  CHECK_NULL();					\
  try						\
    {						\
      m_setting->operator=(value);		\
      return *this;				\
    }						\
  catch(libconfig::SettingTypeException& exp)	\
    {						\
      THROW_COM_ERROR(Error) << exp.what();	\
    }


Setting& Setting::operator=(bool value)
{
  ASSIGN();
}

Setting& Setting::operator=(int value)
{
  ASSIGN();
}
 
Setting& Setting::operator=(long long value)
{
  ASSIGN();
}
 
Setting& Setting::operator=(double value)
{
  ASSIGN();
}

Setting& Setting::operator=(const char* value)
{
  ASSIGN();
}

Setting& Setting::operator=(const std::string& value)
{
  ASSIGN();
}

// --- iterator

Setting::const_iterator::const_iterator() :
  m_index(-1),
  m_nb_items(-1)
 {
 }

Setting::const_iterator::const_iterator(const Setting& setting,
					int init_index) :
  m_index(init_index)
{
  libconfig::Setting* parent = setting.m_setting;
  m_nb_items = parent->getLength();
  if(init_index >= 0 && init_index < m_nb_items)
    {
      libconfig::Setting& child = parent->operator[](init_index);
      m_setting = Setting(&child);
    }
<<<<<<< HEAD
  return returnFlag;
}

#endif //WITH_CONFIG
=======
}

Setting::const_iterator::const_iterator(const Setting::const_iterator& b) :
  m_setting(b.m_setting),
  m_index(b.m_index),
  m_nb_items(b.m_nb_items)
{
}

Setting::const_iterator& Setting::const_iterator::operator++()
{
  ++m_index;
  if(m_index < m_nb_items)
    {
      libconfig::Setting& parent = m_setting.m_setting->getParent();
      libconfig::Setting& child = parent[m_index];
      m_setting = Setting(&child);
    }
  else
    m_setting = Setting();
  return *this;
}

const Setting& Setting::const_iterator::operator*()
{
  return m_setting;
}

Setting::const_iterator Setting::begin() const
{
  CHECK_NULL();
  switch(getType())
    {
    case Group:
    case Array:
    case List:
      break;
    default:
      THROW_COM_ERROR(Error) << "Can't have iterator for this Setting type";
    }
  return Setting::const_iterator(*this,0);
}

Setting::const_iterator Setting::end() const
{
  CHECK_NULL();
  int nb_items = m_setting->getLength();
  return Setting::const_iterator(*this,nb_items);
}
>>>>>>> 959b818f
<|MERGE_RESOLUTION|>--- conflicted
+++ resolved
@@ -19,13 +19,10 @@
 // You should have received a copy of the GNU General Public License
 // along with this program; if not, see <http://www.gnu.org/licenses/>.
 //###########################################################################
-<<<<<<< HEAD
 #ifdef WITH_CONFIG
-=======
 #ifdef WIN32
 #pragma warning(disable : 4290)
 #endif
->>>>>>> 959b818f
 #include <libconfig.h++>
 
 #include "Exceptions.h"
@@ -604,12 +601,6 @@
       libconfig::Setting& child = parent->operator[](init_index);
       m_setting = Setting(&child);
     }
-<<<<<<< HEAD
-  return returnFlag;
-}
-
-#endif //WITH_CONFIG
-=======
 }
 
 Setting::const_iterator::const_iterator(const Setting::const_iterator& b) :
@@ -659,4 +650,5 @@
   int nb_items = m_setting->getLength();
   return Setting::const_iterator(*this,nb_items);
 }
->>>>>>> 959b818f
+
+#endif //WITH_CONFIG