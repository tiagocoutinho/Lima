--- conflicted
+++ resolved
@@ -1,9 +1,5 @@
 common-objs := Constants.o SizeUtils.o Timestamp.o ThreadUtils.o Exceptions.o \
-<<<<<<< HEAD
-               MemUtils.o RegEx.o AcqState.o Debug.o
-=======
-               BufferSave.o MemUtils.o RegExUtils.o AcqState.o Debug.o
->>>>>>> 559ec221
+               MemUtils.o RegExUtils.o AcqState.o Debug.o
 
 SRCS = $(common-objs:.o=.cpp)
 
