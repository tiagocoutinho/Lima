###########################################################################
# This file is part of LImA, a Library for Image Acquisition
#
#  Copyright (C) : 2009-2017
#  European Synchrotron Radiation Facility
#  BP 220, Grenoble 38043
#  FRANCE
# 
#  Contact: lima@esrf.fr
# 
#  This is free software; you can redistribute it and/or modify
#  it under the terms of the GNU General Public License as published by
#  the Free Software Foundation; either version 3 of the License, or
#  (at your option) any later version.
# 
#  This software is distributed in the hope that it will be useful,
#  but WITHOUT ANY WARRANTY; without even the implied warranty of
#  MERCHANTABILITY or FITNESS FOR A PARTICULAR PURPOSE.  See the
#  GNU General Public License for more details.
# 
#  You should have received a copy of the GNU General Public License
#  along with this program; if not, see <http://www.gnu.org/licenses/>.
############################################################################

#VARIABLE DEFINITION SECTION

#CAMERA WORKING ON BOTH LINUX AND WINDOWS

#ANDOR
if(DEFINED ENV{LIMACAMERA_ANDOR})
    set(LIMACAMERA_ANDOR "$ENV{LIMACAMERA_ANDOR}" CACHE BOOL "compile andor?" FORCE)
else()
    set(LIMACAMERA_ANDOR OFF CACHE BOOL "compile andor?")
endif()

#BASLER
if(DEFINED ENV{LIMACAMERA_BASLER})
    set(LIMACAMERA_BASLER "$ENV{LIMACAMERA_BASLER}" CACHE BOOL "compile basler?" FORCE)
else()
    set(LIMACAMERA_BASLER OFF CACHE BOOL "compile basler?")
endif()
<<<<<<< HEAD
if(LIMACAMERA_BASLER)
    add_subdirectory(camera/basler)
endif(LIMACAMERA_BASLER)
  
#META
if(DEFINED ENV{LIMACAMERA_META})
    set(LIMACAMERA_META "$ENV{LIMACAMERA_META}" CACHE BOOL "compile meta?" FORCE)
else()
    set(LIMACAMERA_META ON CACHE BOOL "compile meta?")
endif()
if(LIMACAMERA_META)
    add_subdirectory(camera/common/meta)
endif(LIMACAMERA_META)

=======
	
>>>>>>> 189ab7b0
#PCO
if(DEFINED ENV{LIMACAMERA_PCO})
    set(LIMACAMERA_PCO "$ENV{LIMACAMERA_PCO}" CACHE BOOL "compile pco?" FORCE)
else()
    set(LIMACAMERA_PCO OFF CACHE BOOL "compile pco?")
endif()

#SIMULATOR
if(DEFINED ENV{LIMACAMERA_SIMULATOR})
    set(LIMACAMERA_SIMULATOR "$ENV{LIMACAMERA_SIMULATOR}" CACHE BOOL "compile simulator?" FORCE)
else()
    set(LIMACAMERA_SIMULATOR ON CACHE BOOL "compile simulator?")
endif()

#ROPERSCIENTIFIC
if(DEFINED ENV{LIMACAMERA_ROPERSCIENTIFIC})
   set(LIMACAMERA_ROPERSCIENTIFIC "$ENV{LIMACAMERA_ROPERSCIENTIFIC}" CACHE BOOL "compile roperscientific ?" FORCE)
else()
   set(LIMACAMERA_ROPERSCIENTIFIC OFF CACHE BOOL "compile roperscientific?")
endif()

#CAMERA ONLY WORKING ON LINUX
if(UNIX)
	#ANDOR3
	if(DEFINED ENV{LIMACAMERA_ANDOR3})
		set(LIMACAMERA_ANDOR3 "$ENV{LIMACAMERA_ANDOR3}" CACHE BOOL "compile andor3?" FORCE)
	else()
		set(LIMACAMERA_ANDOR3 OFF CACHE BOOL "compile andor3?")
	endif()

	#AVIEX
	if(DEFINED ENV{LIMACAMERA_AVIEX})
		set(LIMACAMERA_AVIEX "$ENV{COMPILE_AVIEX}" CACHE BOOL "compile aviex?" FORCE)
	else()
		set(LIMACAMERA_AVIEX OFF CACHE BOOL "compile aviex?")
	endif()
	
	#ADSC
	if(DEFINED ENV{LIMACAMERA_ADSC})
		set(LIMACAMERA_ADSC "$ENV{LIMACAMERA_ADSC}" CACHE BOOL "compile adsc?" FORCE)
	else()
		set(LIMACAMERA_ADSC OFF CACHE BOOL "compile adsc?")
	endif()
	
	#DEXELA
	if(DEFINED ENV{LIMACAMERA_DEXELA})
	   set(LIMACAMERA_DEXELA "$ENV{LIMACAMERA_DEXELA}" CACHE BOOL "compile dexela ?" FORCE)
	else()
	   set(LIMACAMERA_DEXELA OFF CACHE BOOL "compile dexela ?")
	endif()

	#ESPIA
	if(DEFINED ENV{LIMACAMERA_ESPIA})
		set(LIMACAMERA_ESPIA "$ENV{LIMACAMERA_ESPIA}" CACHE BOOL "compile espia?" FORCE)
	else()
		set(LIMACAMERA_ESPIA OFF CACHE BOOL "compile espia?")
	endif()

	#EIGER
	if(DEFINED ENV{LIMACAMERA_EIGER})
		set(LIMACAMERA_EIGER "$ENV{LIMACAMERA_EIGER}" CACHE BOOL "compile eiger?" FORCE)
	else()
		set(LIMACAMERA_EIGER OFF CACHE BOOL "compile eiger?")
	endif()

	#FRELON
	if(DEFINED ENV{LIMACAMERA_FRELON})
		set(LIMACAMERA_FRELON "$ENV{LIMACAMERA_FRELON}" CACHE BOOL "compile frelon?" FORCE)
	else()
		set(LIMACAMERA_FRELON OFF CACHE BOOL "compile frelon?")
	endif()

	#FLI
	if(DEFINED ENV{LIMACAMERA_FLI})
		set(LIMACAMERA_FLI "$ENV{LIMACAMERA_FLI}" CACHE BOOL "compile Finger Lake Instrument camera?" FORCE)
	else()
		set(LIMACAMERA_FLI OFF CACHE BOOL "compile Finger Lake Instrument camera?")
	endif()

	#HEXITEC
	if(DEFINED ENV{LIMACAMERA_HEXITEC})
		set(LIMACAMERA_HEXITEC "$ENV{LIMACAMERA_HEXITEC}" CACHE BOOL "compile hexitec ?" FORCE)
	else()
		set(LIMACAMERA_HEXITEC OFF CACHE BOOL "compile hexitec ?")
	endif()

	#IMXPAD
	if(DEFINED ENV{LIMACAMERA_IMXPAD})
		set(LIMACAMERA_IMXPAD "$ENV{LIMACAMERA_IMXPAD}" CACHE BOOL "compile imxpad?" FORCE)
	else()
		set(LIMACAMERA_IMXPAD OFF CACHE BOOL "compile imxpad?")
	endif()

	#LAMBDA
	if(DEFINED ENV{LIMACAMERA_LAMBDA})
		set(LIMACAMERA_LAMBDA "$ENV{LIMACAMERA_LAMBDA}" CACHE BOOL "compile lambda?" FORCE)
	else()
		set(LIMACAMERA_LAMBDA OFF CACHE BOOL "compile lambda?")
	endif()

	#MARCCD
	if(DEFINED ENV{LIMACAMERA_MARCCD})
		set(LIMACAMERA_MARCCD "$ENV{LIMACAMERA_MARCCD}" CACHE BOOL "compile marccd?" FORCE)
	else()
		set(LIMACAMERA_MARCCD OFF CACHE BOOL "compile marccd?")
	endif()

	#MAXIPIX
	if(DEFINED ENV{LIMACAMERA_MAXIPIX})
		set(LIMACAMERA_MAXIPIX "$ENV{LIMACAMERA_MAXIPIX}" CACHE BOOL "compile maxipix?" FORCE)
	else()
		set(LIMACAMERA_MAXIPIX OFF CACHE BOOL "compile maxipix?")
	endif()

	#MERLIN
	if(DEFINED ENV{LIMACAMERA_MERLIN})
		set(LIMACAMERA_MERLIN "$ENV{LIMACAMERA_MERLIN}" CACHE BOOL "compile merlin?" FORCE)
	else()
		set(LIMACAMERA_MERLIN OFF CACHE BOOL "compile merlin?")
	endif()

	#MYTHEN
	if(DEFINED ENV{LIMACAMERA_MYTHEN})
		set(LIMACAMERA_MYTHEN "$ENV{LIMACAMERA_MYTHEN}" CACHE BOOL "compile mythen ?" FORCE)
	else()
		set(LIMACAMERA_MYTHEN OFF CACHE BOOL "compile mythen ?")
	endif()

	#MYTHEN3
	if(DEFINED ENV{LIMACAMERA_MYTHEN3})
		set(LIMACAMERA_MYTHEN3 "$ENV{LIMACAMERA_MYTHEN3}" CACHE BOOL "compile mythen3 ?" FORCE)
	else()
		set(LIMACAMERA_MYTHEN3 OFF CACHE BOOL "compile mythen3 ?")
	endif()

	#PILATUS
	if(DEFINED ENV{LIMACAMERA_PILATUS})
		set(LIMACAMERA_PILATUS "$ENV{LIMACAMERA_PILATUS}" CACHE BOOL "compile pilatus?" FORCE)
	else()
		set(LIMACAMERA_PILATUS OFF CACHE BOOL "compile pilatus?")
	endif()

	#PIXIRAD
	if(DEFINED ENV{LIMACAMERA_PIXIRAD})
		set(LIMACAMERA_PIXIRAD "$ENV{LIMACAMERA_PIXIRAD}" CACHE BOOL "compile pixirad?" FORCE)
	else()
		set(LIMACAMERA_PIXIRAD OFF CACHE BOOL "compile pixirad?")
	endif()

	#POINTGREY
	if(DEFINED ENV{LIMACAMERA_POINTGREY})
		set(LIMACAMERA_POINTGREY "$ENV{LIMACAMERA_POINTGREY}" CACHE BOOL "compile pointgrey?" FORCE)
	else()
		set(LIMACAMERA_POINTGREY OFF CACHE BOOL "compile pointgrey?")
	endif()

	#PROSILICA
	if(DEFINED ENV{LIMACAMERA_PROSILICA})
		set(LIMACAMERA_PROSILICA "$ENV{LIMACAMERA_PROSILICA}" CACHE BOOL "compile prosilica?" FORCE)
	else()
		set(LIMACAMERA_PROSILICA OFF CACHE BOOL "compile prosilica?")
	endif()
	
	#RAYONIX HS
	if(DEFINED ENV{LIMACAMERA_RAYONIXHS})
		set(LIMACAMERA_RAYONIXHS "$ENV{LIMACAMERA_RAYONIXHS}" CACHE BOOL "compile rayonix hs?" FORCE)
	else()
		set(LIMACAMERA_RAYONIXHS OFF CACHE BOOL "compile rayonix hs?")
	endif()

	#SLSDETECTOR
	if(DEFINED ENV{LIMACAMERA_SLSDETECTOR})
		set(LIMACAMERA_SLSDETECTOR "$ENV{LIMACAMERA_SLSDETECTOR}" CACHE BOOL "compile slsdetector ?" FORCE)
	else()
		set(LIMACAMERA_SLSDETECTOR OFF CACHE BOOL "compile slsdetector ?")
	endif()	

	#UEYE
	if(DEFINED ENV{LIMACAMERA_UEYE})
		set(LIMACAMERA_UEYE "$ENV{LIMACAMERA_UEYE}" CACHE BOOL "compile ueye ?" FORCE)
	else()
		set(LIMACAMERA_UEYE OFF CACHE BOOL "compile ueye ?")
	endif()

	#ULTRA
	if(DEFINED ENV{LIMACAMERA_ULTRA})
		set(LIMACAMERA_ULTRA "$ENV{LIMACAMERA_ULTRA}" CACHE BOOL "compile ultra ?" FORCE)
	else()
		set(LIMACAMERA_ULTRA OFF CACHE BOOL "compile ultra ?")
	endif()

	#V4L2
	if(DEFINED ENV{LIMACAMERA_V4L2})
		set(LIMACAMERA_V4L2 "$ENV{LIMACAMERA_V4L2}" CACHE BOOL "compile v4l2 ?" FORCE)
	else()
		set(LIMACAMERA_V4L2 OFF CACHE BOOL "compile v4l2 ?")
	endif()

	#XPAD
	if(DEFINED ENV{LIMACAMERA_XPAD})
		set(LIMACAMERA_XPAD "$ENV{LIMACAMERA_XPAD}" CACHE BOOL "compile Xpad ?" FORCE)
	else()
		set(LIMACAMERA_XPAD OFF CACHE BOOL "compile Xpad ?")
	endif()

	#XH
	if(DEFINED ENV{LIMACAMERA_XH})
		set(LIMACAMERA_XH "$ENV{LIMACAMERA_XH}" CACHE BOOL "compile xh ?" FORCE)
	else()
		set(LIMACAMERA_XH OFF CACHE BOOL "compile xh ?")
	endif()

	#XSPRESS3
	if(DEFINED ENV{LIMACAMERA_XSPRESS3})
		set(LIMACAMERA_XSPRESS3 "$ENV{LIMACAMERA_XSPRESS3}" CACHE BOOL "compile xspress3 ?" FORCE)
	else()
		set(LIMACAMERA_XSPRESS3 OFF CACHE BOOL "compile xspress3 ?")
	endif()	

	#ZWO
	if(DEFINED ENV{LIMACAMERA_ZWO})
		set(LIMACAMERA_ZWO "$ENV{LIMACAMERA_ZWO}" CACHE BOOL "compile zwo ?" FORCE)
	else()
		set(LIMACAMERA_ZWO OFF CACHE BOOL "compile zwo ?")
	endif()	
endif()

#CAMERA ONLY WORKING ON WINDOWS
if(WIN32)
	#HAMAMATSU
	if(DEFINED ENV{LIMACAMERA_HAMAMATSU})
		set(LIMACAMERA_HAMAMATSU "$ENV{LIMACAMERA_HAMAMATSU}" CACHE BOOL "compile hamamatsu ?" FORCE)
	else()
		set(LIMACAMERA_HAMAMATSU OFF CACHE BOOL "compile hamamatsu ?")
	endif()

	#PERKIN ELMER
	if(DEFINED ENV{LIMACAMERA_PERKINELMER})
		set(LIMACAMERA_PERKINELMER "$ENV{LIMACAMERA_PERKINELMER}" CACHE BOOL "compile perkin elmer ?" FORCE)
	else()
		set(LIMACAMERA_PERKINELMER OFF CACHE BOOL "compile perkin elmer ?")
	endif()
		
	#PHOTONICSCIENCE
	if(DEFINED ENV{LIMACAMERA_PHOTONICSCIENCE})
		set(LIMACAMERA_PHOTONICSCIENCE "$ENV{LIMACAMERA_PHOTONICSCIENCE}" CACHE BOOL "compile photonicscience ?" FORCE)
	else()
		set(LIMACAMERA_PHOTONICSCIENCE OFF CACHE BOOL "compile photonicscience ?")
	endif()
endif()


#DEPENDENCY LOGIC SECTION

#CAMERA ONLY WORKING ON LINUX
if(UNIX)
	#ESPIA/FRELON/MAXIPIX
	if(LIMACAMERA_FRELON OR LIMACAMERA_MAXIPIX)
		set(LIMACAMERA_ESPIA ON)
	endif(LIMACAMERA_FRELON OR LIMACAMERA_MAXIPIX)
endif()


#CAMERA DIRECTORY SECTION

#CAMERA WORKING ON BOTH LINUX AND WINDOWS

#ANDOR
if(LIMACAMERA_ANDOR)
   add_subdirectory(camera/andor)
endif(LIMACAMERA_ANDOR)

#BASLER
if(LIMACAMERA_BASLER)
    add_subdirectory(camera/basler)
endif(LIMACAMERA_BASLER)
	
#PCO
if(LIMACAMERA_PCO)
    add_subdirectory(camera/pco)
endif(LIMACAMERA_PCO)

#SIMULATOR
if(LIMACAMERA_SIMULATOR)
    add_subdirectory(camera/simulator)
endif(LIMACAMERA_SIMULATOR)

#ROPERSCIENTIFIC
if(LIMACAMERA_ROPERSCIENTIFIC)
    add_subdirectory(camera/roperscientific)
endif(LIMACAMERA_ROPERSCIENTIFIC)



#CAMERA ONLY WORKING ON LINUX
if(UNIX)
	#ANDOR3
	if(LIMACAMERA_ANDOR3)
		add_subdirectory(camera/andor3)
	endif(LIMACAMERA_ANDOR3)

	#AVIEX
	if(LIMACAMERA_AVIEX)
		add_subdirectory(camera/aviex)
	endif(LIMACAMERA_AVIEX)
	
	#ADSC
	if(LIMACAMERA_ADSC)
		add_subdirectory(camera/adsc)
	endif(LIMACAMERA_ADSC)
	
	#DEXELA
	if(LIMACAMERA_DEXELA)
		add_subdirectory(camera/dexela)
	endif(LIMACAMERA_DEXELA)

	#ESPIA
	if(LIMACAMERA_ESPIA)
		add_subdirectory(camera/common/espia)
	endif(LIMACAMERA_ESPIA)

	#EIGER
	if(LIMACAMERA_EIGER)
		add_subdirectory(camera/eiger)
	endif(LIMACAMERA_EIGER)

	#FRELON
	if(LIMACAMERA_FRELON)
		add_subdirectory(camera/frelon)
	endif(LIMACAMERA_FRELON)

	#FLI
	if(LIMACAMERA_FLI)
		add_subdirectory(camera/fli)
	endif(LIMACAMERA_FLI)

	#HEXITEC
	if(LIMACAMERA_HEXITEC)
		add_subdirectory(camera/hexitec)
	endif(LIMACAMERA_HEXITEC)

	#IMXPAD
	if(LIMACAMERA_IMXPAD)
		add_subdirectory(camera/imxpad)
	endif(LIMACAMERA_IMXPAD)

	#LAMBDA
	if(LIMACAMERA_LAMBDA)
		add_subdirectory(camera/lambda)
	endif(LIMACAMERA_LAMBDA)

	#MARCCD
	if(LIMACAMERA_MARCCD)
		add_subdirectory(camera/marccd)
	endif(LIMACAMERA_MARCCD)

	#MAXIPIX
	if(LIMACAMERA_MAXIPIX)
		add_subdirectory(camera/maxipix)
	endif(LIMACAMERA_MAXIPIX)

	#MERLIN
	if(LIMACAMERA_MERLIN)
		add_subdirectory(camera/merlin)
	endif(LIMACAMERA_MERLIN)

	#MYTHEN
	if(LIMACAMERA_MYTHEN)
		add_subdirectory(camera/mythen)
	endif(LIMACAMERA_MYTHEN)

	#MYTHEN3
	if(LIMACAMERA_MYTHEN3)
		add_subdirectory(camera/mythen3)
	endif(LIMACAMERA_MYTHEN3)

	#PILATUS
	if(LIMACAMERA_PILATUS)
		add_subdirectory(camera/pilatus)
	endif(LIMACAMERA_PILATUS)

	#PIXIRAD
	if(LIMACAMERA_PIXIRAD)
		add_subdirectory(camera/pixirad)
	endif(LIMACAMERA_PIXIRAD)

	#POINTGREY
	if(LIMACAMERA_POINTGREY)
		add_subdirectory(camera/pointgrey)
	endif(LIMACAMERA_POINTGREY)

	#PROSILICA
	if(LIMACAMERA_PROSILICA)
		add_subdirectory(camera/prosilica)
	endif(LIMACAMERA_PROSILICA)
	
	#RAYONIX HS
	if(LIMACAMERA_RAYONIXHS)
		add_subdirectory(camera/rayonixhs)
	endif(LIMACAMERA_RAYONIXHS)

	#SLSDETECTOR
	if(LIMACAMERA_SLSDETECTOR)
		add_subdirectory(camera/slsdetector)
	endif(LIMACAMERA_SLSDETECTOR)

	#UEYE
	if(LIMACAMERA_UEYE)
		add_subdirectory(camera/ueye)
	endif(LIMACAMERA_UEYE)

	#ULTRA
	if(LIMACAMERA_ULTRA)
		add_subdirectory(camera/ultra)
	endif(LIMACAMERA_ULTRA)

	#V4L2
	if(LIMACAMERA_V4L2)
		add_subdirectory(camera/v4l2)
	endif(LIMACAMERA_V4L2)

	#XPAD
	if(LIMACAMERA_XPAD)
		add_subdirectory(camera/xpad)
	endif(LIMACAMERA_XPAD)

	#XH
	if(LIMACAMERA_XH)
		add_subdirectory(camera/xh)
	endif(LIMACAMERA_XH)

	#XSPRESS3
	if(LIMACAMERA_XSPRESS3)
		add_subdirectory(camera/xspress3)
	endif(LIMACAMERA_XSPRESS3)

	#ZWO
	if(LIMACAMERA_ZWO)
		add_subdirectory(camera/zwo)
	endif(LIMACAMERA_ZWO)
endif()

#CAMERA ONLY WORKING ON WINDOWS
if(WIN32)
	#HAMAMATSU
	if(LIMACAMERA_HAMAMATSU)
        	add_subdirectory(camera/hamamatsu)
	endif(LIMACAMERA_HAMAMATSU)

	#PERKIN ELMER
	if(LIMACAMERA_PERKINELMER)
		add_subdirectory(camera/perkinelmer)
	endif(LIMACAMERA_PERKINELMER)
		
	#PHOTONICSCIENCE
	if(LIMACAMERA_PHOTONICSCIENCE)
		add_subdirectory(camera/photonicscience)
	endif(LIMACAMERA_PHOTONICSCIENCE)
endif()<|MERGE_RESOLUTION|>--- conflicted
+++ resolved
@@ -39,7 +39,6 @@
 else()
     set(LIMACAMERA_BASLER OFF CACHE BOOL "compile basler?")
 endif()
-<<<<<<< HEAD
 if(LIMACAMERA_BASLER)
     add_subdirectory(camera/basler)
 endif(LIMACAMERA_BASLER)
@@ -54,9 +53,6 @@
     add_subdirectory(camera/common/meta)
 endif(LIMACAMERA_META)
 
-=======
-	
->>>>>>> 189ab7b0
 #PCO
 if(DEFINED ENV{LIMACAMERA_PCO})
     set(LIMACAMERA_PCO "$ENV{LIMACAMERA_PCO}" CACHE BOOL "compile pco?" FORCE)
