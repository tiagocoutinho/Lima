############################################################################
# This file is part of LImA, a Library for Image Acquisition
#
# Copyright (C) : 2009-2011
# European Synchrotron Radiation Facility
# BP 220, Grenoble 38043
# FRANCE
#
# This is free software; you can redistribute it and/or modify
# it under the terms of the GNU General Public License as published by
# the Free Software Foundation; either version 3 of the License, or
# (at your option) any later version.
#
# This software is distributed in the hope that it will be useful,
# but WITHOUT ANY WARRANTY; without even the implied warranty of
# MERCHANTABILITY or FITNESS FOR A PARTICULAR PURPOSE.  See the
# GNU General Public License for more details.
#
# You should have received a copy of the GNU General Public License
# along with this program; if not, see <http://www.gnu.org/licenses/>.
############################################################################

COMPILE_CORE=1
COMPILE_SIMULATOR=1
COMPILE_SPS_IMAGE=1
COMPILE_ESPIA=0
COMPILE_FRELON=0
COMPILE_MAXIPIX=0
COMPILE_PILATUS=0
COMPILE_BASLER=0
COMPILE_PROSILICA=0
COMPILE_ROPERSCIENTIFIC=0
COMPILE_MYTHEN=0
COMPILE_ADSC=0
COMPILE_UEYE=0
COMPILE_XH=0
COMPILE_XPAD=0
COMPILE_PERKINELMER=0
COMPILE_ANDOR=0
COMPILE_PHOTONICSCIENCE=0
COMPILE_PCO=0
COMPILE_MARCCD=0
COMPILE_POINTGREY=0
<<<<<<< HEAD
COMPILE_IMXPAD=0
=======
COMPILE_DEXELA=0
>>>>>>> 959b818f
COMPILE_CBF_SAVING=0
COMPILE_NXS_SAVING=0
COMPILE_FITS_SAVING=0
COMPILE_EDFGZ_SAVING=0
COMPILE_TIFF_SAVING=0
COMPILE_CONFIG=1
LINK_STRICT_VERSION=0
export COMPILE_CORE COMPILE_SPS_IMAGE COMPILE_SIMULATOR \
       COMPILE_ESPIA COMPILE_FRELON COMPILE_MAXIPIX COMPILE_PILATUS \
       COMPILE_BASLER COMPILE_PROSILICA COMPILE_ROPERSCIENTIFIC COMPILE_ADSC \
       COMPILE_MYTHEN COMPILE_UEYE COMPILE_XH COMPILE_XPAD COMPILE_PERKINELMER \
<<<<<<< HEAD
       COMPILE_ANDOR COMPILE_PHOTONICSCIENCE COMPILE_PCO COMPILE_MARCCD \
       COMPILE_POINTGREY COMPILE_IMXPAD COMPILE_CBF_SAVING COMPILE_NXS_SAVING \
       COMPILE_FITS_SAVING COMPILE_EDFGZ_SAVING COMPILE_TIFF_SAVING COMPILE_CONFIG\
=======
       COMPILE_ANDOR COMPILE_PHOTONICSCIENCE COMPILE_PCO COMPILE_MARCCD COMPILE_DEXELA\
       COMPILE_POINTGREY COMPILE_CBF_SAVING COMPILE_NXS_SAVING \
       COMPILE_FITS_SAVING COMPILE_EDFGZ_SAVING COMPILE_CONFIG\
>>>>>>> 959b818f
       LINK_STRICT_VERSION<|MERGE_RESOLUTION|>--- conflicted
+++ resolved
@@ -41,11 +41,8 @@
 COMPILE_PCO=0
 COMPILE_MARCCD=0
 COMPILE_POINTGREY=0
-<<<<<<< HEAD
 COMPILE_IMXPAD=0
-=======
 COMPILE_DEXELA=0
->>>>>>> 959b818f
 COMPILE_CBF_SAVING=0
 COMPILE_NXS_SAVING=0
 COMPILE_FITS_SAVING=0
@@ -57,13 +54,7 @@
        COMPILE_ESPIA COMPILE_FRELON COMPILE_MAXIPIX COMPILE_PILATUS \
        COMPILE_BASLER COMPILE_PROSILICA COMPILE_ROPERSCIENTIFIC COMPILE_ADSC \
        COMPILE_MYTHEN COMPILE_UEYE COMPILE_XH COMPILE_XPAD COMPILE_PERKINELMER \
-<<<<<<< HEAD
-       COMPILE_ANDOR COMPILE_PHOTONICSCIENCE COMPILE_PCO COMPILE_MARCCD \
+       COMPILE_ANDOR COMPILE_PHOTONICSCIENCE COMPILE_PCO COMPILE_MARCCD COMPILE_DEXELA\
        COMPILE_POINTGREY COMPILE_IMXPAD COMPILE_CBF_SAVING COMPILE_NXS_SAVING \
        COMPILE_FITS_SAVING COMPILE_EDFGZ_SAVING COMPILE_TIFF_SAVING COMPILE_CONFIG\
-=======
-       COMPILE_ANDOR COMPILE_PHOTONICSCIENCE COMPILE_PCO COMPILE_MARCCD COMPILE_DEXELA\
-       COMPILE_POINTGREY COMPILE_CBF_SAVING COMPILE_NXS_SAVING \
-       COMPILE_FITS_SAVING COMPILE_EDFGZ_SAVING COMPILE_CONFIG\
->>>>>>> 959b818f
        LINK_STRICT_VERSION