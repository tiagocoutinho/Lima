############################################################################
# This file is part of LImA, a Library for Image Acquisition
#
# Copyright (C) : 2009-2011
# European Synchrotron Radiation Facility
# BP 220, Grenoble 38043
# FRANCE
#
# This is free software; you can redistribute it and/or modify
# it under the terms of the GNU General Public License as published by
# the Free Software Foundation; either version 3 of the License, or
# (at your option) any later version.
#
# This software is distributed in the hope that it will be useful,
# but WITHOUT ANY WARRANTY; without even the implied warranty of
# MERCHANTABILITY or FITNESS FOR A PARTICULAR PURPOSE.  See the
# GNU General Public License for more details.
#
# You should have received a copy of the GNU General Public License
# along with this program; if not, see <http://www.gnu.org/licenses/>.
############################################################################
sub-dirs = common

include ../config.inc

ifndef COMPILE_SIMULATOR
COMPILE_SIMULATOR = 0
endif

ifneq ($(COMPILE_SIMULATOR),0)
sub-dirs += simulator
endif

ifndef COMPILE_FRELON
COMPILE_FRELON = 0
endif

ifneq ($(COMPILE_FRELON),0)
sub-dirs += frelon
endif

ifndef COMPILE_MAXIPIX
COMPILE_MAXIPIX = 0
endif

ifneq ($(COMPILE_MAXIPIX),0)
sub-dirs += maxipix
endif

ifndef COMPILE_BASLER
COMPILE_BASLER = 0
endif

ifneq ($(COMPILE_BASLER),0)
sub-dirs += basler
export CXXFLAGS
endif

ifndef COMPILE_PROSILICA
COMPILE_PROSILICA = 0
endif

ifneq ($(COMPILE_PROSILICA),0)
sub-dirs += prosilica
endif

ifndef COMPILE_ROPERSCIENTIFIC
COMPILE_ROPERSCIENTIFIC = 0
endif

ifneq ($(COMPILE_ROPERSCIENTIFIC),0)
sub-dirs += roperscientific
endif

ifndef COMPILE_ADSC
COMPILE_ADSC = 0
endif

ifneq ($(COMPILE_ADSC),0)
sub-dirs += adsc
endif

ifndef COMPILE_MYTHEN
COMPILE_MYTHEN = 0
endif

ifneq ($(COMPILE_MYTHEN),0)
sub-dirs += mythen
endif

ifneq ($(COMPILE_UEYE),0)
sub-dirs += ueye
endif

<<<<<<< HEAD
ifneq ($(COMPILE_ANDOR),0)
sub-dirs += andor
=======
ifneq ($(COMPILE_XPAD),0)
sub-dirs += xpad
>>>>>>> 5d24c9e0
endif

include ../global.inc<|MERGE_RESOLUTION|>--- conflicted
+++ resolved
@@ -92,13 +92,12 @@
 sub-dirs += ueye
 endif
 
-<<<<<<< HEAD
 ifneq ($(COMPILE_ANDOR),0)
 sub-dirs += andor
-=======
+endif
+
 ifneq ($(COMPILE_XPAD),0)
 sub-dirs += xpad
->>>>>>> 5d24c9e0
 endif
 
 include ../global.inc