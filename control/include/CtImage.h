#ifndef CTIMAGE_H
#define CTIMAGE_H

#include "LimaCompatibility.h"
#include "CtControl.h"
#include "Constants.h"
#include "HwInterface.h"
#include "HwDetInfoCtrlObj.h"
#include "SoftOpInternalMgr.h"

namespace lima {

class CtImage;

<<<<<<< HEAD
class CtSwBinRoiFlip {
	DEB_CLASS_NAMESPC(DebModControl,"Sofware BinRoiFlip","Control");
=======
class LIMACORE_API CtSwBinRoi {
	DEB_CLASS_NAMESPC(DebModControl,"Sofware BinRoi","Control");
>>>>>>> 559ec221
    public:
	friend std::ostream& operator<<(std::ostream &os,const CtSwBinRoiFlip &binroi);

	CtSwBinRoiFlip(Size& size);
	~CtSwBinRoiFlip();

	void setMaxSize(Size& size);
	void setBin(const Bin& bin);
	void setRoi(const Roi& roi);
	void setFlip(const Flip& flip);

	void resetBin();
	void resetRoi();
	void resetFlip();
	void reset();

	const Bin& getBin() const { return m_bin; }
	const Roi& getRoi() const { return m_roi; }
	const Size& getSize();
	const Flip& getFlip() const { return m_flip; }

	bool apply(SoftOpInternalMgr *op);

    private:
	Size	m_max_size, m_size;
	Bin	m_bin;
	Roi	m_roi, m_max_roi;
	Flip    m_flip;
};


<<<<<<< HEAD
class CtHwBinRoiFlip {
	DEB_CLASS_NAMESPC(DebModControl,"Hardware BinRoiFlip","Control");
=======
class LIMACORE_API CtHwBinRoi {
	DEB_CLASS_NAMESPC(DebModControl,"Hardware BinRoi","Control");
>>>>>>> 559ec221
    public:
	CtHwBinRoiFlip(HwInterface *hw, CtSwBinRoiFlip *sw_bin_roi_flip, Size& size);
	~CtHwBinRoiFlip();

	bool hasBinCapability() const { return !!m_has_bin; }
	bool hasRoiCapability() const { return !!m_has_roi; }
	bool hasFlipCapability() const { return !!m_has_flip; }

	void setMaxSize(const Size& size);
	void setBin(Bin& bin, bool round);
	void setRoi(Roi& roi, bool round);
	void setFlip(Flip &flip,bool mandatory);

	void resetBin();
	void resetRoi();
	void resetFlip();
	void reset();

	const Bin& getBin()     const { return m_bin; }
	const Roi& getSetRoi()  const { return m_set_roi; }
	const Roi& getRealRoi() const { return m_real_roi; }
	const Size& getSize()   const { return m_size; }
	const Flip& getFlip()   const { return m_flip; }

	void apply();

    private:
	void _updateSize();

	HwBinCtrlObj	*m_hw_bin;
	HwRoiCtrlObj	*m_hw_roi;
	HwFlipCtrlObj	*m_hw_flip;
	CtSwBinRoiFlip	*m_sw_bin_roi_flip;
	bool	m_has_bin, m_has_roi, m_has_flip;
	Size	m_max_size, m_size;
	Bin	m_bin;
	Roi	m_set_roi, m_real_roi, m_max_roi;
	Flip	m_flip;
};


class LIMACORE_API CtMaxImageSizeCB : public HwMaxImageSizeCallback
{
    public:
	CtMaxImageSizeCB(CtImage *ct) : m_ct(ct) {}
    protected:	
	void maxImageSizeChanged(const Size& size, ImageType image_type);
    private:
	CtImage *m_ct;
};

	
class LIMACORE_API CtImage {
	DEB_CLASS_NAMESPC(DebModControl,"Image","Control");
    public:
	friend class CtMaxImageSizeCB;

	enum ImageOpMode {
		HardOnly,
		SoftOnly,
		HardAndSoft,
	};

	CtImage(HwInterface *hw,CtControl&);
	~CtImage();

	void getMaxImageSize(Size& size) const;
	void setMaxImage(const Size &size, ImageType type);

	void getImageType(ImageType& type) const;
	void getHwImageDim(FrameDim& dim) const;
	void getImageDim(FrameDim& dim) const;

	// --- soft
	void getSoft(CtSwBinRoiFlip *& soft) const;
	void getHard(CtHwBinRoiFlip *& hard) const;

	// --- wizard
	void setMode(ImageOpMode mode);
	void getMode(ImageOpMode& mode) const;

	void setRoi(Roi& roi);
	void setBin(Bin& bin);
	void setFlip(Flip &flip);

	void resetRoi();
	void resetBin();
	void resetFlip();

	// --- effective
	void getRoi(Roi& roi) const;
	void getBin(Bin& bin) const;
	void getFlip(Flip &flip) const;

	void reset();

	void applyHard();
	bool applySoft(SoftOpInternalMgr *op);

    private:
	void _setHSRoi(const Roi &roi);
	void _setHSBin(const Bin &bin);
	void _setHSFlip(const Flip &flip);

	HwDetInfoCtrlObj* 	m_hw_det;
	CtMaxImageSizeCB* 	m_cb_size;
	CtSwBinRoiFlip* 	m_sw;
	CtHwBinRoiFlip* 	m_hw;
	CtControl&		m_ct;

	Size			m_max_size;
	ImageType		m_img_type;
	ImageOpMode		m_mode;
};
 
inline std::ostream& operator<<(std::ostream& os,const CtSwBinRoiFlip &binroi)
{
	os << "<"
	   << "m_max_size=" << binroi.m_max_size << ", "
	   << "m_size=" << binroi.m_size << ", "
	   << "m_bin=" << binroi.m_bin << ", "
	   << "m_roi=" << binroi.m_roi << ", "
	   << "m_max_roi=" << binroi.m_max_roi << ","
	   << "m_flip=" << binroi.m_flip
	   << ">";
	return os;
}

inline std::ostream& operator <<(std::ostream& os, CtImage::ImageOpMode mode)
{
	const char *name = "Unknown";
	switch (mode) {
	case CtImage::HardOnly:    name = "HardOnly";    break;
	case CtImage::SoftOnly:    name = "SoftOnly";    break;
	case CtImage::HardAndSoft: name = "HardAndSoft"; break;
	}
	return os << name;

}


} // namespace lima

#endif // CTIMAGE_H<|MERGE_RESOLUTION|>--- conflicted
+++ resolved
@@ -12,13 +12,8 @@
 
 class CtImage;
 
-<<<<<<< HEAD
-class CtSwBinRoiFlip {
+class LIMACORE_API CtSwBinRoiFlip {
 	DEB_CLASS_NAMESPC(DebModControl,"Sofware BinRoiFlip","Control");
-=======
-class LIMACORE_API CtSwBinRoi {
-	DEB_CLASS_NAMESPC(DebModControl,"Sofware BinRoi","Control");
->>>>>>> 559ec221
     public:
 	friend std::ostream& operator<<(std::ostream &os,const CtSwBinRoiFlip &binroi);
 
@@ -50,13 +45,8 @@
 };
 
 
-<<<<<<< HEAD
-class CtHwBinRoiFlip {
+class LIMACORE_API CtHwBinRoiFlip {
 	DEB_CLASS_NAMESPC(DebModControl,"Hardware BinRoiFlip","Control");
-=======
-class LIMACORE_API CtHwBinRoi {
-	DEB_CLASS_NAMESPC(DebModControl,"Hardware BinRoi","Control");
->>>>>>> 559ec221
     public:
 	CtHwBinRoiFlip(HwInterface *hw, CtSwBinRoiFlip *sw_bin_roi_flip, Size& size);
 	~CtHwBinRoiFlip();
