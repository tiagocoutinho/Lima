--- conflicted
+++ resolved
@@ -52,11 +52,7 @@
 	RAW,
 	EDF,
 	CBFFormat,
-<<<<<<< HEAD
-	NXS
-=======
 	NXS,
->>>>>>> 1364fc4d
       };
 
     enum SavingMode 
@@ -75,11 +71,7 @@
 
     struct LIMACORE_API Parameters 
     {
-<<<<<<< HEAD
-	  std::string directory;
-=======
       std::string directory;
->>>>>>> 1364fc4d
       std::string prefix;
       std::string suffix;
       ImageType   imageType;
@@ -89,15 +81,10 @@
       OverwritePolicy overwritePolicy;
       std::string indexFormat;
       long framesPerFile;
-<<<<<<< HEAD
-	  long nbframes;
-      Parameters();	
-=======
       long nbframes;
       
       Parameters();
       void checkValid() const;
->>>>>>> 1364fc4d
     };
     
     typedef std::pair<std::string, std::string> HeaderValue;
@@ -190,11 +177,7 @@
       void writeFile(Data&,CtSaving::HeaderMap &);
       void setStatisticSize(int aSize);
       void getStatistic(std::list<double>&) const;
-<<<<<<< HEAD
-      void getParameters(CtSaving::Parameters&) const;	  	  
-=======
       void getParameters(CtSaving::Parameters&) const;
->>>>>>> 1364fc4d
       void clear();
       
       /** @brief should return true if container has compression or
@@ -366,11 +349,7 @@
       case CtSaving::CBFFormat:
 	aFileFormatHumanPt = "CBF";break;
       case CtSaving::NXS:
-<<<<<<< HEAD
-	aFileFormatHumanPt = "NXS";break;	
-=======
 	aFileFormatHumanPt = "NXS";break;
->>>>>>> 1364fc4d
       default:
 	aFileFormatHumanPt = "RAW";break;
       }
@@ -406,24 +385,20 @@
        << "savingMode=" << params.savingMode << "," << aSavingModeHumanPt << ", "
        << "overwritePolicy=" << params.overwritePolicy << "," << anOverwritePolicyHumanPt << ", "
        << "framesPerFile=" << params.framesPerFile << ", "
-<<<<<<< HEAD
-	   << "nbframes=" << params.nbframes
-=======
        << "nbframes=" << params.nbframes
->>>>>>> 1364fc4d
        << ">";
     return os;
   }
 
-  inline bool operator ==(const CtSaving::Parameters& a, 
+  inline bool operator ==(const CtSaving::Parameters& a,
 			  const CtSaving::Parameters& b)
   {
-    return ((a.directory       == b.directory)       && 
+    return ((a.directory       == b.directory)       &&
 	    (a.prefix          == b.prefix)          &&
-	    (a.suffix          == b.suffix)          && 
+	    (a.suffix          == b.suffix)          &&
 	    (a.imageType       == b.imageType)       &&
-	    (a.nextNumber      == b.nextNumber)      && 
-	    (a.fileFormat      == b.fileFormat)      && 
+	    (a.nextNumber      == b.nextNumber)      &&
+	    (a.fileFormat      == b.fileFormat)      &&
 	    (a.savingMode      == b.savingMode)      &&
 	    (a.overwritePolicy == b.overwritePolicy) &&
 	    (a.indexFormat     == b.indexFormat)     &&
