--- conflicted
+++ resolved
@@ -52,7 +52,7 @@
 	RAW,
 	EDF,
 	CBFFormat,
-	NXS
+	NXS
       };
 
     enum SavingMode 
@@ -70,8 +70,8 @@
       };	
 
     struct LIMACORE_API Parameters 
-    {
-	  std::string directory;
+    {
+	  std::string directory;
       std::string prefix;
       std::string suffix;
 	  ImageType   imageType;
@@ -81,8 +81,8 @@
       OverwritePolicy overwritePolicy;
       std::string indexFormat;
       long framesPerFile;
-	  long nbframes;
-      Parameters();	
+	  long nbframes;
+      Parameters();	
     };
 
     typedef std::pair<std::string, std::string> HeaderValue;
@@ -154,7 +154,7 @@
     // --- misc
 
     void clear();
-    void writeFrame(int frame_nr = -1);	///< frame_nr == -1 => last frame
+
 
     class SaveContainer
     {
@@ -168,7 +168,7 @@
       void writeFile(Data&,CtSaving::HeaderMap &);
       void setStatisticSize(int aSize);
       void getStatistic(std::list<double>&) const;
-      void getParameters(CtSaving::Parameters&) const;	  	  
+      void getParameters(CtSaving::Parameters&) const;	  	  
       void clear();
       
       /** @brief should return true if container has compression or
@@ -236,7 +236,6 @@
     // --- internal call
     void _prepare();
     void _validate_parameters();
-    void _check_write_access();
   };
   inline std::ostream& operator<<(std::ostream &os,const CtSaving::Parameters &params)
   {
@@ -247,49 +246,21 @@
 	aFileFormatHumanPt = "EDF";break;
       case CtSaving::CBFFormat:
 	aFileFormatHumanPt = "CBF";break;
-      case CtSaving::NXS:
-	aFileFormatHumanPt = "NXS";break;	
+      case CtSaving::NXS:
+	aFileFormatHumanPt = "NXS";break;	
       default:
 	aFileFormatHumanPt = "RAW";break;
       }
-<<<<<<< HEAD
-
-    const char *aSavingModeHumanPt;
-    switch(params.savingMode)
-      {
-      case CtSaving::AutoFrame:
-	aSavingModeHumanPt = "Auto frame";break;
-      case CtSaving::AutoHeader:
-	aSavingModeHumanPt = "Auto header";break;
-      default: //	Manual
-	aSavingModeHumanPt = "Manual";break;
-      }
-
-    const char *anOverwritePolicyHumanPt;
-    switch(params.overwritePolicy)
-      {
-      case CtSaving::Overwrite:
-	anOverwritePolicyHumanPt = "Overwrite";break;
-      case CtSaving::Append:
-	anOverwritePolicyHumanPt = "Append";break;
-      default:		// Abort
-	  anOverwritePolicyHumanPt = "Abort";break;
-      }
-
-    os << "<"
-	   << "temporaryPath=" << params.temporaryPath << ", "	
-=======
-    os << "<"
->>>>>>> 6ff9ee5c
+    os << "<"
        << "directory=" << params.directory << ", "
        << "prefix=" << params.prefix << ", "
        << "suffix=" << params.suffix << ", "
        << "nextNumber=" << params.nextNumber << ", "
        << "fileFormat=" << params.fileFormat << "," << aFileFormatHumanPt << ", "
-       << "savingMode=" << params.savingMode << "," << aSavingModeHumanPt << ", "
-       << "overwritePolicy=" << params.overwritePolicy << "," << anOverwritePolicyHumanPt << ", "
-       << "framesPerFile=" << params.framesPerFile << ", "
-	   << "nbframes=" << params.nbframes
+       << "savingMode=" << params.savingMode << ", "
+       << "overwritePolicy=" << params.overwritePolicy << ", "
+       << "framesPerFile=" << params.framesPerFile << ", "
+	   << "nbframes=" << params.nbframes
        << ">";
     return os;
   }
