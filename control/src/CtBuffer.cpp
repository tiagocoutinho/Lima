--- conflicted
+++ resolved
@@ -265,13 +265,8 @@
   }
 
   fsize= frame_info.frame_dim.getSize();
-<<<<<<< HEAD
-  fdata.width= fsize.getWidth();
-  fdata.height= fsize.getHeight() * readBlockLen;
-=======
   fdata.dimensions.push_back(fsize.getWidth());
-  fdata.dimensions.push_back(fsize.getHeight());
->>>>>>> b96152d9
+  fdata.dimensions.push_back(fsize.getHeight() * readBlockLen);
   fdata.frameNumber= frame_info.acq_frame_nb;
   fdata.timestamp = frame_info.frame_timestamp;
 
