--- conflicted
+++ resolved
@@ -1,61 +1,29 @@
-<<<<<<< HEAD
-#ifndef CTSAVING_NXS_H
-#define CTSAVING_NXS_H
-#include <iostream>
-#include <nexus4tango.h>
-#include "CtSaving.h"
-
-using namespace std;
-//--------------------------------------------------------------------------------------------------------------------
-namespace lima
-{
-
-  class SaveContainerNxs : public CtSaving::SaveContainer
-  {
-	  DEB_CLASS_NAMESPC(DebModControl,"Saving NXS Container","Control");
-	public:
-	  SaveContainerNxs(CtSaving &ct_saving);
-	  virtual ~SaveContainerNxs();
-	protected:
-	  virtual bool _open(const std::string &filename, std::_Ios_Openmode flags);
-	  virtual void _close();
-	  virtual void _writeFile(Data &data, CtSaving::HeaderMap &aHeader, CtSaving::FileFormat);
-	private:
-	  n4t::BufferedData1D* 	m_writer;
-	  CtSaving::Parameters			m_pars;
-  };
-
-}
-//--------------------------------------------------------------------------------------------------------------------
-#endif // CTSAVING_NXS_H
-=======
-#ifndef CTSAVING_NXS_H
-#define CTSAVING_NXS_H
-#include <iostream>
-#include <nexus4tango.h>
-#include "CtSaving.h"
-
-using namespace std;
-//--------------------------------------------------------------------------------------------------------------------
-namespace lima
-{
-
-  class SaveContainerNxs : public CtSaving::SaveContainer
-  {
-	  DEB_CLASS_NAMESPC(DebModControl,"Saving NXS Container","Control");
-	public:
-	  SaveContainerNxs(CtSaving::Stream& stream);
-	  virtual ~SaveContainerNxs();
-	protected:
-	  virtual bool _open(const std::string &filename, std::_Ios_Openmode flags);
-	  virtual void _close();
-	  virtual void _writeFile(Data &data, CtSaving::HeaderMap &aHeader, CtSaving::FileFormat);
-	private:
-	  Nexus4Tango::BufferedData1D* 	m_writer;
-	  CtSaving::Parameters			m_pars;
-  };
-
-}
-//--------------------------------------------------------------------------------------------------------------------
-#endif // CTSAVING_NXS_H
->>>>>>> 1364fc4d
+#ifndef CTSAVING_NXS_H
+#define CTSAVING_NXS_H
+#include <iostream>
+#include <nexus4tango.h>
+#include "CtSaving.h"
+
+using namespace std;
+//--------------------------------------------------------------------------------------------------------------------
+namespace lima
+{
+
+  class SaveContainerNxs : public CtSaving::SaveContainer
+  {
+	  DEB_CLASS_NAMESPC(DebModControl,"Saving NXS Container","Control");
+	public:
+	  SaveContainerNxs(CtSaving::Stream& stream);
+	  virtual ~SaveContainerNxs();
+	protected:
+	  virtual bool _open(const std::string &filename, std::_Ios_Openmode flags);
+	  virtual void _close();
+	  virtual void _writeFile(Data &data, CtSaving::HeaderMap &aHeader, CtSaving::FileFormat);
+	private:
+	  n4t::BufferedData1D* 	m_writer;
+	  CtSaving::Parameters			m_pars;
+  };
+
+}
+//--------------------------------------------------------------------------------------------------------------------
+#endif // CTSAVING_NXS_H