--- conflicted
+++ resolved
@@ -1,299 +1,148 @@
-<<<<<<< HEAD
-#include <sys/time.h>
-#include <cstdio>
-#include "CtSaving_Nxs.h"
-
-using namespace lima;
-
-/** @brief saving container
- *
- *  This class manage Nexus file saving
- */
-
-//--------------------------------------------------------------------------------------------------------------------
-//- ctor
-//--------------------------------------------------------------------------------------------------------------------
-SaveContainerNxs::SaveContainerNxs(CtSaving &aCtSaving)	: CtSaving::SaveContainer(aCtSaving)
-{
-  DEB_CONSTRUCTOR();
-  m_writer = 0;
-}
-
-//--------------------------------------------------------------------------------------------------------------------
-//- dtor
-//--------------------------------------------------------------------------------------------------------------------
-SaveContainerNxs::~SaveContainerNxs()
-{
-  DEB_DESTRUCTOR();
-}
-
-//--------------------------------------------------------------------------------------------------------------------
-//- Event rising by CtSaving when frame is acquired (newFrameReady)
-//--------------------------------------------------------------------------------------------------------------------
-bool SaveContainerNxs::_open(const std::string &filename, std::_Ios_Openmode openFlags)
-{
-  DEB_MEMBER_FUNCT();
-  return true;
-}
-
-//--------------------------------------------------------------------------------------------------------------------
-//- Event rising by CtSaving when frame is saved
-//--------------------------------------------------------------------------------------------------------------------
-void SaveContainerNxs::_close()
-{
-  DEB_MEMBER_FUNCT();
-}
-
-//--------------------------------------------------------------------------------------------------------------------
-//- create nexus object
-//- Initialize nexus object
-//- Add sensor
-//- Start Acquisition
-//- for each new image :
-//- 	.PushData in Nexus File
-//- when last image is acquired:
-//- 	.End Acquisition
-//- 	.Finalize
-//--------------------------------------------------------------------------------------------------------------------
-void SaveContainerNxs::_writeFile(Data &aData,
-								  CtSaving::HeaderMap &aHeader,
-								  CtSaving::FileFormat aFormat)
-{
-	DEB_MEMBER_FUNCT();
-
-	  try
-	  {
-		  //that's mean that snap was stopped previous by user command or device was hang
-		  //so me must clean the N4T object
-		  if(m_writer && aData.frameNumber==0)
-		  {
-			cout<<"SaveContainerNxs::_writeFile() - Abort() current Nexus writer"<<endl;
-			//Abort every current task && go away
-			m_writer->Abort();
-			
-			//destroy object
-			cout<<"SaveContainerNxs::_writeFile() - delete BufferedData1D()"<<endl;
-			delete m_writer;
-			m_writer = 0;			
-		  }
-		  
-		  //prepare nexus object : to do once for each new sequence
-		  if(!m_writer)
-		  {
-			//get acquisition parameters
-			getParameters(m_pars);
-			
-			//create N4T main object needed to generate Nexus file
-			cout<<"SaveContainerNxs::_writeFile() - new BufferedData1D()"<<endl;
-			m_writer = new n4t::BufferedData1D(m_pars.prefix, m_pars.nbframes,m_pars.framesPerFile);	  
-						
-			m_writer->Initialize(m_pars.directory, "");
-
-			
-			//Add sensor 2D (image) // height,width
-			m_writer->AddDataItem2D(m_pars.prefix, aData.dimensions[1],aData.dimensions[0]);
-		  
-			//Set sensors node's name
-			m_writer->SetDataItemNodeName(m_pars.prefix, m_pars.prefix);
-		  }
-		  
-		  //write data in Nexys file
-		  cout<<"SaveContainerNxs::_writeFile() - PushData()"<<endl;
-		  switch(m_pars.imageType)
-		  {
-		    case Bpp8:
-		    //push data into file
-		    m_writer->PushData( m_pars.prefix, (unsigned char*)(aData.data()));
-		    break;
-		    case Bpp32:
-		    //push data into file
-		    m_writer->PushData( m_pars.prefix, (unsigned int*)(aData.data()));
-		    break;
-		    default:  //UINT16 by default
-		    //push data into file
-		    m_writer->PushData( m_pars.prefix, (unsigned short*)(aData.data()));
-		    break;
-	    }
-		  //destroy Nexus object : to do once for each new sequence at the last image
-		  if( (aData.frameNumber+1) == (m_pars.nbframes))
-		  {
-			//Finalize
-			cout<<"SaveContainerNxs::_writeFile() - Finalize()"<<endl;
-			m_writer->Finalize();
-
-			//destroy object
-			cout<<"SaveContainerNxs::_writeFile() - delete BufferedData1D()"<<endl;
-			delete m_writer;
-			m_writer = 0;
-		  }
-	  }
-	  catch(yat::Exception& ex)
-	  {
-		  cout<<"SaveContainerNxs::_writeFile() - catch NexusException"<<endl;
-		  std::stringstream my_error;
-		  my_error.str("");
-		  for(unsigned i = 0; i < ex.errors.size(); i++)
-		  {
-			  my_error<<ex.errors[i].desc<<endl;
-		  }
-		  std::cout<<my_error.str()<<std::endl;
-		  throw LIMA_CTL_EXC(Error,my_error.str());
-	  }
-	  catch(...)
-	  {
-		  cout<<"SaveContainerNxs::_writeFile() - catch UNKNOWN Exception"<<endl;
-		  throw LIMA_CTL_EXC(Error,"SaveContainerNxs::_writeFile() - catch UNKNOWN Exception");
-	  }
-}
-
-//--------------------------------------------------------------------------------------------------------------------
-=======
-#include <sys/time.h>
-#include <cstdio>
-#include "CtSaving_Nxs.h"
-
-using namespace lima;
-
-/** @brief saving container
- *
- *  This class manage Nexus file saving
- */
-
-//--------------------------------------------------------------------------------------------------------------------
-//- ctor
-//--------------------------------------------------------------------------------------------------------------------
-SaveContainerNxs::SaveContainerNxs(CtSaving::Stream& stream)
-  : CtSaving::SaveContainer(stream)
-{
-  DEB_CONSTRUCTOR();
-  cout<<"SaveContainerNxs::SaveContainerNxs()"<<endl;
-  m_writer = 0;
-}
-
-//--------------------------------------------------------------------------------------------------------------------
-//- dtor
-//--------------------------------------------------------------------------------------------------------------------
-SaveContainerNxs::~SaveContainerNxs()
-{
-  DEB_DESTRUCTOR();
-  cout<<"SaveContainerNxs::~SaveContainerNxs()"<<endl;
-}
-
-//--------------------------------------------------------------------------------------------------------------------
-//- Event rising by CtSaving when frame is acquired (newFrameReady)
-//--------------------------------------------------------------------------------------------------------------------
-bool SaveContainerNxs::_open(const std::string &filename, std::_Ios_Openmode openFlags)
-{
-  DEB_MEMBER_FUNCT();
-  cout<<"SaveContainerNxs::_open"<<endl;
-  return true;
-}
-
-//--------------------------------------------------------------------------------------------------------------------
-//- Event rising by CtSaving when frame is saved
-//--------------------------------------------------------------------------------------------------------------------
-void SaveContainerNxs::_close()
-{
-  DEB_MEMBER_FUNCT();
-  cout<<"SaveContainerNxs::_close()"<<endl;
-}
-
-//--------------------------------------------------------------------------------------------------------------------
-//- create nexus object
-//- Initialize nexus object
-//- Add sensor
-//- Start Acquisition
-//- for each new image :
-//- 	.PushData in Nexus File
-//- when last image is acquired:
-//- 	.End Acquisition
-//- 	.Finalize
-//--------------------------------------------------------------------------------------------------------------------
-void SaveContainerNxs::_writeFile(Data &aData,
-								  CtSaving::HeaderMap &aHeader,
-								  CtSaving::FileFormat aFormat)
-{
-	DEB_MEMBER_FUNCT();
-	cout<<"SaveContainerNxs::_writeFile()"<<endl;
-
-	  try
-	  {
-		  //that's mean that snap was stopped previous by user command or device was hang
-		  //so me must clean the N4T object
-		  if(m_writer && aData.frameNumber==0)
-		  {
-			cout<<"SaveContainerNxs::_writeFile() - Abort current Nexus writer"<<endl;
-			//Abort every current task && go away
-			m_writer->Abort();
-			
-			//destroy object
-			delete m_writer;
-			m_writer = 0;			
-		  }
-		  
-		  //prepare nexus object : to do once for each new sequence
-		  if(!m_writer)
-		  {
-			//get acquisition parameters
-			getParameters(m_pars);
-			
-			//create N4T main object needed to generate Nexus file
-			m_writer = new Nexus4Tango::BufferedData1D(m_pars.prefix, m_pars.nbframes,m_pars.framesPerFile);	  
-						
-			m_writer->Initialize(m_pars.temporaryPath, m_pars.directory);
-
-			//Set device name
-			m_writer->SetDeviceName("tmp/dt/detector.1");
-			
-			//clean remainig files in temporary & spool directory : false => only temporary, true => both of them
-			m_writer->Clean(true);
-			
-			//Add sensor 2D (image)
-			m_writer->AddDataItem2D(m_pars.prefix, aData.dimensions[1],aData.dimensions[0]);
-
-			//Set sensors node's name
-			m_writer->SetDataItemNodeName(m_pars.prefix, m_pars.prefix);
-		  }
-		  
-		  switch(m_pars.imageType)
-		  {
-		    case Bpp8:
-		    //push data into file
-		    m_writer->PushData( m_pars.prefix, (unsigned char*)(aData.data()));
-		    break;
-		    case Bpp32:
-		    //push data into file
-		    m_writer->PushData( m_pars.prefix, (unsigned int*)(aData.data()));
-		    break;
-		    default:  //UINT16 by default
-		    //push data into file
-		    m_writer->PushData( m_pars.prefix, (unsigned short*)(aData.data()));
-		    break;
-			
-	    }
-		  //destroy Nexus object : to do once for each new sequence at the last image
-		  if( (aData.frameNumber+1) == (m_pars.nbframes))
-		  {
-			//Finalize
-			m_writer->Finalize();
-
-			//destroy object
-			delete m_writer;
-			m_writer = 0;
-		  }
-	  }
-	  catch(NexusException &n)
-	  {
-		  cout<<"SaveContainerNxs::_writeFile() - catch NexusException"<<endl;
-		  cout<<n.Reason()<<endl;
-		  throw LIMA_CTL_EXC(Error,n.Reason());
-	  }
-	  catch(...)
-	  {
-		  cout<<"SaveContainerNxs::_writeFile() - catch UNKNOWN Exception"<<endl;
-		  throw LIMA_CTL_EXC(Error,"SaveContainerNxs::_writeFile() - catch UNKNOWN Exception");
-	  }
-}
-
-//--------------------------------------------------------------------------------------------------------------------
->>>>>>> 1364fc4d
+#include <sys/time.h>
+#include <cstdio>
+#include "CtSaving_Nxs.h"
+
+using namespace lima;
+
+/** @brief saving container
+ *
+ *  This class manage Nexus file saving
+ */
+
+//--------------------------------------------------------------------------------------------------------------------
+//- ctor
+//--------------------------------------------------------------------------------------------------------------------
+SaveContainerNxs::SaveContainerNxs(CtSaving::Stream& stream)	: CtSaving::SaveContainer(stream)
+{
+  DEB_CONSTRUCTOR();
+  m_writer = 0;
+}
+
+//--------------------------------------------------------------------------------------------------------------------
+//- dtor
+//--------------------------------------------------------------------------------------------------------------------
+SaveContainerNxs::~SaveContainerNxs()
+{
+  DEB_DESTRUCTOR();
+}
+
+//--------------------------------------------------------------------------------------------------------------------
+//- Event rising by CtSaving when frame is acquired (newFrameReady)
+//--------------------------------------------------------------------------------------------------------------------
+bool SaveContainerNxs::_open(const std::string &filename, std::_Ios_Openmode openFlags)
+{
+  DEB_MEMBER_FUNCT();
+  return true;
+}
+
+//--------------------------------------------------------------------------------------------------------------------
+//- Event rising by CtSaving when frame is saved
+//--------------------------------------------------------------------------------------------------------------------
+void SaveContainerNxs::_close()
+{
+  DEB_MEMBER_FUNCT();
+}
+
+//--------------------------------------------------------------------------------------------------------------------
+//- create nexus object
+//- Initialize nexus object
+//- Add sensor
+//- Start Acquisition
+//- for each new image :
+//- 	.PushData in Nexus File
+//- when last image is acquired:
+//- 	.End Acquisition
+//- 	.Finalize
+//--------------------------------------------------------------------------------------------------------------------
+void SaveContainerNxs::_writeFile(Data &aData,
+								  CtSaving::HeaderMap &aHeader,
+								  CtSaving::FileFormat aFormat)
+{
+	DEB_MEMBER_FUNCT();
+
+	  try
+	  {
+		  //that's mean that snap was stopped previous by user command or device was hang
+		  //so me must clean the N4T object
+		  if(m_writer && aData.frameNumber==0)
+		  {
+			cout<<"SaveContainerNxs::_writeFile() - Abort() current Nexus writer"<<endl;
+			//Abort every current task && go away
+			m_writer->Abort();
+			
+			//destroy object
+			cout<<"SaveContainerNxs::_writeFile() - delete BufferedData1D()"<<endl;
+			delete m_writer;
+			m_writer = 0;			
+		  }
+		  
+		  //prepare nexus object : to do once for each new sequence
+		  if(!m_writer)
+		  {
+			//get acquisition parameters
+			getParameters(m_pars);
+			
+			//create N4T main object needed to generate Nexus file
+			cout<<"SaveContainerNxs::_writeFile() - new BufferedData1D()"<<endl;
+			m_writer = new n4t::BufferedData1D(m_pars.prefix, m_pars.nbframes,m_pars.framesPerFile);	  
+						
+			m_writer->Initialize(m_pars.directory, "");
+
+			
+			//Add sensor 2D (image) // height,width
+			m_writer->AddDataItem2D(m_pars.prefix, aData.dimensions[1],aData.dimensions[0]);
+
+			//Set sensors node's name
+			m_writer->SetDataItemNodeName(m_pars.prefix, m_pars.prefix);
+		  }
+		  
+		  //write data in Nexys file
+		  cout<<"SaveContainerNxs::_writeFile() - PushData()"<<endl;
+		  switch(m_pars.imageType)
+		  {
+		    case Bpp8:
+		    //push data into file
+		    m_writer->PushData( m_pars.prefix, (unsigned char*)(aData.data()));
+		    break;
+		    case Bpp32:
+		    //push data into file
+		    m_writer->PushData( m_pars.prefix, (unsigned int*)(aData.data()));
+		    break;
+		    default:  //UINT16 by default
+		    //push data into file
+		    m_writer->PushData( m_pars.prefix, (unsigned short*)(aData.data()));
+		    break;
+	    }
+		  //destroy Nexus object : to do once for each new sequence at the last image
+		  if( (aData.frameNumber+1) == (m_pars.nbframes))
+		  {
+			//Finalize
+			cout<<"SaveContainerNxs::_writeFile() - Finalize()"<<endl;
+			m_writer->Finalize();
+
+			//destroy object
+			cout<<"SaveContainerNxs::_writeFile() - delete BufferedData1D()"<<endl;
+			delete m_writer;
+			m_writer = 0;
+		  }
+	  }
+	  catch(yat::Exception& ex)
+	  {
+		  cout<<"SaveContainerNxs::_writeFile() - catch NexusException"<<endl;
+		  std::stringstream my_error;
+		  my_error.str("");
+		  for(unsigned i = 0; i < ex.errors.size(); i++)
+		  {
+			  my_error<<ex.errors[i].desc<<endl;
+		  }
+		  std::cout<<my_error.str()<<std::endl;
+		  throw LIMA_CTL_EXC(Error,my_error.str());
+	  }
+	  catch(...)
+	  {
+		  cout<<"SaveContainerNxs::_writeFile() - catch UNKNOWN Exception"<<endl;
+		  throw LIMA_CTL_EXC(Error,"SaveContainerNxs::_writeFile() - catch UNKNOWN Exception");
+	  }
+}
+
+//--------------------------------------------------------------------------------------------------------------------