include ../../config.inc

ct-objs := CtSaving.o CtControl.o CtAcquisition.o CtBuffer.o \
<<<<<<< HEAD
	   CtImage.o CtSpsImage.o CtSaving_Edf.o CtShutter.o
=======
	   CtImage.o CtAccumulation.o CtSpsImage.o CtSaving_Edf.o
>>>>>>> 278e7257

INCLUDES = -I. -I../include -I../../common/include -I../../hardware/include \
		-I../software_operation/include \
		-I../../third-party/Processlib/core/include \
		-I../../third-party/Processlib/tasks/include \
		-I../../third-party/Sps/Include

ifndef COMPILE_CBF_SAVING
COMPILE_CBF_SAVING = 0
endif

ifneq ($(COMPILE_CBF_SAVING),0)
ct-objs += CtSaving_Cbf.o
INCLUDES += -I../../third-party/CBFLib/include
CXXFLAGS += -DWITH_CBF_SAVING
endif

SRCS = $(ct-objs:.o=.cpp)

CXXFLAGS += $(INCLUDES) -fPIC -Wall -pthread -g


all: Ct.o


Ct.o: $(ct-objs) ../software_operation/src/CtSoftwareOperation.o \
		 ../../third-party/Sps/Src/sps.o
	ld $(LIBS) -o $@ -r $+

clean:
	rm -f Ct.o $(ct-objs) *.P

%.o : %.cpp
	$(COMPILE.cpp) -MD $(CXXFLAGS) -o $@ $<
	@cp $*.d $*.P; \
	sed -e 's/#.*//' -e 's/^[^:]*: *//' -e 's/ *\\$$//' \
	-e '/^$$/ d' -e 's/$$/ :/' < $*.d >> $*.P; \
	rm -f $*.d

-include $(SRCS:.cpp=.P)<|MERGE_RESOLUTION|>--- conflicted
+++ resolved
@@ -1,11 +1,7 @@
 include ../../config.inc
 
 ct-objs := CtSaving.o CtControl.o CtAcquisition.o CtBuffer.o \
-<<<<<<< HEAD
-	   CtImage.o CtSpsImage.o CtSaving_Edf.o CtShutter.o
-=======
-	   CtImage.o CtAccumulation.o CtSpsImage.o CtSaving_Edf.o
->>>>>>> 278e7257
+	   CtImage.o CtSpsImage.o CtSaving_Edf.o CtShutter.o CtAccumulation.o
 
 INCLUDES = -I. -I../include -I../../common/include -I../../hardware/include \
 		-I../software_operation/include \
